/*
 * Copyright 2020-2023 Typelevel
 *
 * Licensed under the Apache License, Version 2.0 (the "License");
 * you may not use this file except in compliance with the License.
 * You may obtain a copy of the License at
 *
 *     http://www.apache.org/licenses/LICENSE-2.0
 *
 * Unless required by applicable law or agreed to in writing, software
 * distributed under the License is distributed on an "AS IS" BASIS,
 * WITHOUT WARRANTIES OR CONDITIONS OF ANY KIND, either express or implied.
 * See the License for the specific language governing permissions and
 * limitations under the License.
 */

/*
 * The pool management code in this class is heavily inspired by the `worker`
 * and `idle` code from the `tokio` runtime. The original source code in Rust is
 * licensed under the MIT license and available at:
 * https://docs.rs/crate/tokio/0.2.22/source/src/runtime/thread_pool/worker.rs
 * and
 * https://docs.rs/crate/tokio/0.2.22/source/src/runtime/thread_pool/idle.rs.
 *
 * For the design decisions behind the `tokio` runtime, please consult the
 * following resource:
 * https://tokio.rs/blog/2019-10-scheduler.
 */

package cats.effect
package unsafe

import cats.effect.tracing.Tracing.captureTrace
import cats.effect.tracing.TracingConstants

import scala.collection.mutable
import scala.concurrent.ExecutionContextExecutor
import scala.concurrent.duration.{Duration, FiniteDuration}

import java.time.Instant
import java.time.temporal.ChronoField
import java.util.Comparator
import java.util.concurrent.{ConcurrentSkipListSet, ThreadLocalRandom}
<<<<<<< HEAD
import java.util.concurrent.atomic.{AtomicBoolean, AtomicInteger, AtomicReference}
=======
import java.util.concurrent.atomic.{AtomicBoolean, AtomicInteger}
import java.util.concurrent.locks.LockSupport
>>>>>>> ab5d56c6

/**
 * Work-stealing thread pool which manages a pool of [[WorkerThread]] s for the specific purpose
 * of executing [[java.lang.Runnable]] instancess with work-stealing scheduling semantics.
 *
 * The thread pool starts with `threadCount` worker threads in the active state, looking to find
 * fibers to execute in their own local work stealing queues, or externally scheduled work
 * coming from the external queue.
 *
 * In the case that a worker thread cannot find work to execute in its own queue, or the
 * external queue, it asks for permission from the pool to enter the searching state, which
 * allows that thread to try and steal work from the other worker threads. The pool tries to
 * maintain at most `threadCount / 2` worker threads which are searching for work, to reduce
 * contention. Work stealing is tried using a linear search starting from a random worker thread
 * index.
 */
private[effect] final class WorkStealingThreadPool(
    threadCount: Int, // number of worker threads
    private[unsafe] val threadPrefix: String, // prefix for the name of worker threads
    private[unsafe] val blockerThreadPrefix: String, // prefix for the name of worker threads currently in a blocking region
    private[unsafe] val runtimeBlockingExpiration: Duration,
<<<<<<< HEAD
    system: PollingSystem,
=======
    private[unsafe] val blockedThreadDetectionEnabled: Boolean,
>>>>>>> ab5d56c6
    reportFailure0: Throwable => Unit
) extends ExecutionContextExecutor
    with Scheduler {

  import TracingConstants._
  import WorkStealingThreadPoolConstants._

  /**
   * References to worker threads and their local queues.
   */
  private[this] val workerThreads: Array[WorkerThread] = new Array(threadCount)
  private[unsafe] val localQueues: Array[LocalQueue] = new Array(threadCount)
  private[unsafe] val sleepers: Array[TimerSkipList] = new Array(threadCount)
  private[unsafe] val parkedSignals: Array[AtomicBoolean] = new Array(threadCount)
  private[unsafe] val fiberBags: Array[WeakBag[Runnable]] = new Array(threadCount)
<<<<<<< HEAD
  private[unsafe] val sleepersQueues: Array[SleepersQueue] = new Array(threadCount)
  private[unsafe] val pollers: Array[AnyRef] = new Array[AnyRef](threadCount)

  private[effect] val globalPollingState: Any = system.makeGlobalPollingState(register)

  private[this] def register(cb: system.Poller => Unit): Unit = {

    // figure out where we are
    val thread = Thread.currentThread()
    val pool = WorkStealingThreadPool.this
    if (thread.isInstanceOf[WorkerThread]) {
      val worker = thread.asInstanceOf[WorkerThread]
      if (worker.isOwnedBy(pool)) // we're good
        cb(worker.poller().asInstanceOf[system.Poller])
      else // possibly a blocking worker thread, possibly on another wstp
        scheduleExternal(() => register(cb))
    } else scheduleExternal(() => register(cb))
  }
=======
>>>>>>> ab5d56c6

  /**
   * Atomic variable for used for publishing changes to the references in the `workerThreads`
   * array. Worker threads can be changed whenever blocking code is encountered on the pool.
   * When a worker thread is about to block, it spawns a new worker thread that would replace
   * it, transfers the local queue to it and proceeds to run the blocking code, after which it
   * exits.
   */
  private[this] val workerThreadPublisher: AtomicBoolean = new AtomicBoolean(false)

  private[this] val externalQueue: ScalQueue[AnyRef] =
    new ScalQueue(threadCount << 2)

  /**
   * Represents two unsigned 16 bit integers. The 16 most significant bits track the number of
   * active (unparked) worker threads. The 16 least significant bits track the number of worker
   * threads that are searching for work to steal from other worker threads.
   */
  private[this] val state: AtomicInteger = new AtomicInteger(threadCount << UnparkShift)

  private[unsafe] val cachedThreads: ConcurrentSkipListSet[WorkerThread] =
    new ConcurrentSkipListSet(Comparator.comparingInt[WorkerThread](_.nameIndex))

  /**
   * The shutdown latch of the work stealing thread pool.
   */
  private[unsafe] val done: AtomicBoolean = new AtomicBoolean(false)

  private[unsafe] val blockedWorkerThreadCounter: AtomicInteger = new AtomicInteger(0)
  private[unsafe] val blockedWorkerThreadNamingIndex: AtomicInteger = new AtomicInteger(0)

  // Thread pool initialization block.
  {
    // Set up the worker threads.
    var i = 0
    while (i < threadCount) {
      val queue = new LocalQueue()
      localQueues(i) = queue
      val sleepersList = new TimerSkipList()
      sleepers(i) = sleepersList
      val parkedSignal = new AtomicBoolean(false)
      parkedSignals(i) = parkedSignal
      val index = i
      val fiberBag = new WeakBag[Runnable]()
      fiberBags(i) = fiberBag
<<<<<<< HEAD
      val sleepersQueue = SleepersQueue.empty
      sleepersQueues(i) = sleepersQueue
      val poller = system.makePoller()
      pollers(i) = poller

=======
>>>>>>> ab5d56c6
      val thread =
        new WorkerThread(
          index,
          queue,
          parkedSignal,
          externalQueue,
          fiberBag,
<<<<<<< HEAD
          sleepersQueue,
          system,
          poller,
=======
          sleepersList,
>>>>>>> ab5d56c6
          this)

      workerThreads(i) = thread
      i += 1
    }

    // Publish the worker threads.
    workerThreadPublisher.set(true)

    // Start the worker threads.
    i = 0
    while (i < threadCount) {
      workerThreads(i).start()
      i += 1
    }
  }

  private[unsafe] def getWorkerThreads: Array[WorkerThread] = workerThreads

  /**
   * Tries to steal work from other worker threads. This method does a linear search of the
   * worker threads starting at a random index. If the stealing attempt was unsuccessful, this
   * method falls back to checking the external queue.
   *
   * @param dest
   *   the index of the worker thread attempting to steal work from other worker threads (used
   *   to avoid stealing from its own local queue)
   * @param random
   *   a reference to an uncontended source of randomness, to be passed along to the striped
   *   concurrent queues when executing their enqueue operations
   * @param destWorker
   *   a reference to the destination worker thread, used for setting the active fiber reference
   * @return
   *   a fiber instance to execute instantly in case of a successful steal
   */
  private[unsafe] def stealFromOtherWorkerThread(
      dest: Int,
      random: ThreadLocalRandom,
      destWorker: WorkerThread): Runnable = {
    val destQueue = localQueues(dest)
    val from = random.nextInt(threadCount)

    var i = 0
    while (i < threadCount) {
      // Compute the index of the thread to steal from.
      val index = (from + i) % threadCount

      if (index != dest) {
        // Do not steal from yourself.
        val res = localQueues(index).stealInto(destQueue, destWorker)
        if (res != null) {
          // Successful steal. Return the next fiber to be executed.
          return res
        }
      }

      i += 1
    }

    // The worker thread could not steal any work. Fall back to checking the
    // external queue.
    val element = externalQueue.poll(random)
    if (element.isInstanceOf[Array[Runnable]]) {
      val batch = element.asInstanceOf[Array[Runnable]]
      destQueue.enqueueBatch(batch, destWorker)
    } else if (element.isInstanceOf[Runnable]) {
      val fiber = element.asInstanceOf[Runnable]

      if (isStackTracing) {
        destWorker.active = fiber
        parkedSignals(dest).lazySet(false)
      }

      fiber
    } else {
      null
    }
  }

  /**
   * Tries to invoke the expired timers of some (possibly) other `WorkerThread`. After
   * successfully stealing the timers of a thread, it returns (i.e., it doesn't try to steal
   * from ALL threads).
   *
   * @param now
   *   the current time as returned by `System.nanoTime`
   * @param random
   *   the `ThreadLocalRandom` of the current thread
   */
  private[unsafe] def stealTimers(now: Long, random: ThreadLocalRandom): Unit = {
    val from = random.nextInt(threadCount)
    var i = 0
    while (i < threadCount) {
      // Compute the index of the thread to steal from
      // (note: it doesn't matter if we try to steal
      // from ourselves).
      val index = (from + i) % threadCount
      val tsl = sleepers(index)
      var invoked = false // whether we successfully invoked a timer
      var cont = true
      while (cont) {
        val cb = tsl.pollFirstIfTriggered(now)
        if (cb ne null) {
          cb(RightUnit)
          invoked = true
        } else {
          cont = false
        }
      }

      if (invoked) {
        // we did some work, don't
        // check other threads
        return
      } else {
        i += 1
      }
    }
  }

  /**
   * Potentially unparks a worker thread.
   *
   * @param random
   *   a reference to an uncontended source of randomness, to be passed along to the striped
   *   concurrent queues when executing their enqueue operations
   */
  private[unsafe] def notifyParked(random: ThreadLocalRandom): Boolean = {
    // Find a worker thread to unpark.
    if (!notifyShouldWakeup()) {
      // There are enough searching and/or running worker threads.
      // Unparking a new thread would probably result in unnecessary contention.
      return false
    }

    // Unpark a worker thread.
    val from = random.nextInt(threadCount)
    var i = 0
    while (i < threadCount) {
      val index = (from + i) % threadCount

      val signal = parkedSignals(index)
      if (signal.getAndSet(false)) {
        // Update the state so that a thread can be unparked.
        // Here we are updating the 16 most significant bits, which hold the
        // number of active threads, as well as incrementing the number of
        // searching worker threads (unparked worker threads are implicitly
        // allowed to search for work in the local queues of other worker
        // threads).
        state.getAndAdd(DeltaSearching)
        // Fetch the latest references to the worker threads before doing the
        // actual unparking. There is no danger of a race condition where the
        // parked signal has been successfully marked as unparked but the
        // underlying worker thread reference has changed, because a worker thread
        // can only be replaced right before executing blocking code, at which
        // point it is already unparked and entering this code region is thus
        // impossible.
        workerThreadPublisher.get()
        val worker = workerThreads(index)
        system.interrupt(worker, pollers(index).asInstanceOf[system.Poller])
        return true
      }

      i += 1
    }

    false
  }

  /**
   * A specialized version of `notifyParked`, for when we know which thread to wake up, and know
   * that it should wake up due to a new timer (i.e., it must always wake up, even if only to go
   * back to sleep, because its current sleeping time might be incorrect).
   *
   * @param index
   *   The index of the thread to notify (must be less than `threadCount`).
   */
  private[this] final def notifyForTimer(index: Int): Unit = {
    val signal = parkedSignals(index)
    if (signal.getAndSet(false)) {
      state.getAndAdd(DeltaSearching)
      workerThreadPublisher.get()
      val worker = workerThreads(index)
      LockSupport.unpark(worker)
    } // else: was already unparked
  }

  /**
   * Checks the number of active and searching worker threads and decides whether another thread
   * should be notified of new work.
   *
   * Should wake up another worker thread when there are 0 searching threads and fewer than
   * `threadCount` active threads.
   *
   * @return
   *   `true` if a parked worker thread should be woken up, `false` otherwise
   */
  private[this] def notifyShouldWakeup(): Boolean = {
    val st = state.get()
    (st & SearchMask) == 0 && ((st & UnparkMask) >>> UnparkShift) < threadCount
  }

  /**
   * Notifies a thread if there are fibers available for stealing in any of the local queues, or
   * in the external queue.
   *
   * @param random
   *   a reference to an uncontended source of randomness, to be passed along to the striped
   *   concurrent queues when executing their enqueue operations
   */
  private[unsafe] def notifyIfWorkPending(random: ThreadLocalRandom): Unit = {
    var i = 0
    while (i < threadCount) {
      // Check each worker thread for available work that can be stolen.
      if (localQueues(i).nonEmpty()) {
        notifyParked(random)
        return
      }
      i += 1
    }

    // If no work was found in the local queues of the worker threads, look for
    // work in the external queue.
    if (externalQueue.nonEmpty()) {
      notifyParked(random)
      ()
    }
  }

  /**
   * Decides whether a worker thread is allowed to enter the searching state where it can look
   * for work to steal from other worker threads.
   *
   * @return
   *   `true` if the requesting worker thread should be allowed to search for work to steal from
   *   other worker threads, `false` otherwise
   */
  private[unsafe] def transitionWorkerToSearching(): Boolean = {
    val st = state.get()

    // Try to keep at most around 50% threads that are searching for work, to
    // reduce unnecessary contention. It is not exactly 50%, but it is a good
    // enough approximation.
    if (2 * (st & SearchMask) >= threadCount) {
      // There are enough searching worker threads. Do not allow this thread to
      // enter the searching state.
      false
    } else {
      // Allow this thread to enter the searching state (increment the number of
      // searching threads).
      state.getAndIncrement()
      true
    }
  }

  /**
   * Deregisters the current worker thread from the set of searching threads and asks for help
   * with the local queue if necessary.
   *
   * @param random
   *   a reference to an uncontended source of randomness, to be passed along to the striped
   *   concurrent queues when executing their enqueue operations
   */
  private[unsafe] def transitionWorkerFromSearching(random: ThreadLocalRandom): Unit = {
    // Decrement the number of searching worker threads.
    val prev = state.getAndDecrement()
    if (prev == 1) {
      // If this was the only searching thread, wake a thread up to potentially help out
      // with the local work queue.
      notifyParked(random)
      ()
    }
  }

  /**
   * Updates the internal state to mark the given worker thread as parked.
   *
   * @return
   *   `true` if the given worker thread was the last searching thread, `false` otherwise
   */
  private[unsafe] def transitionWorkerToParkedWhenSearching(): Boolean = {
    // Decrement the number of unparked and searching threads simultaneously
    // since this thread was searching prior to parking.
    val prev = state.getAndAdd(-DeltaSearching)
    (prev & SearchMask) == 1
  }

  /**
   * Updates the internal state to mark the given worker thread as parked.
   *
   * @note
   *   This method is intentionally duplicated, to accomodate the unconditional code paths in
   *   the [[WorkerThread]] runloop.
   */
  private[unsafe] def transitionWorkerToParked(): Unit = {
    // Decrement the number of unparked threads only.
    state.getAndAdd(-DeltaNotSearching)
    ()
  }

  private[unsafe] def doneSleeping(): Unit = {
    state.getAndAdd(DeltaSearching)
    ()
  }

  /**
   * Replaces the blocked worker thread with the provided index with a clone.
   *
   * @param index
   *   the worker thread index at which the replacement will take place
   * @param newWorker
   *   the new worker thread instance to be installed at the provided index
   */
  private[unsafe] def replaceWorker(index: Int, newWorker: WorkerThread): Unit = {
    workerThreads(index) = newWorker
    workerThreadPublisher.lazySet(true)
  }

  /**
   * Rechedules a [[java.lang.Runnable]] on this thread pool.
   *
   * If the request comes from a [[WorkerThread]], depending on the current load, the task can
   * be scheduled for immediate execution on the worker thread, potentially bypassing the local
   * queue and reducing the stealing pressure.
   *
   * If the request comes from a [[HelperTread]] or an external thread, the fiber is enqueued on
   * the external queue. Furthermore, if the request comes from an external thread, worker
   * threads are notified of new work.
   *
   * @param runnable
   *   the runnable to be executed on the thread pool
   */
  private[effect] def reschedule(runnable: Runnable): Unit = {
    val pool = this
    val thread = Thread.currentThread()

    if (thread.isInstanceOf[WorkerThread]) {
      val worker = thread.asInstanceOf[WorkerThread]
      if (worker.isOwnedBy(pool)) {
        worker.reschedule(runnable)
      } else {
        scheduleExternal(runnable)
      }
    } else {
      scheduleExternal(runnable)
    }
  }

  /**
   * Checks if the blocking code can be executed in the current context (only returns true for
   * worker threads that belong to this execution context).
   */
  private[effect] def canExecuteBlockingCode(): Boolean = {
    val thread = Thread.currentThread()
    if (thread.isInstanceOf[WorkerThread]) {
      val worker = thread.asInstanceOf[WorkerThread]
      worker.canExecuteBlockingCodeOn(this)
    } else {
      false
    }
  }

  /**
   * Schedules a fiber for execution on this thread pool originating from an external thread (a
   * thread which is not owned by this thread pool).
   *
   * @param fiber
   *   the fiber to be executed on the thread pool
   */
  private[this] def scheduleExternal(fiber: Runnable): Unit = {
    val random = ThreadLocalRandom.current()
    externalQueue.offer(fiber, random)
    notifyParked(random)
    ()
  }

  /**
   * Returns a snapshot of the fibers currently live on this thread pool.
   *
   * @return
   *   a 3-tuple consisting of the set of fibers on the external queue, a map associating worker
   *   threads to the currently active fiber and fibers enqueued on the local queue of that
   *   worker thread and a set of suspended fibers tracked by this thread pool
   */
  private[unsafe] def liveTraces(): (
      Map[Runnable, Trace],
      Map[WorkerThread, (Thread.State, Option[(Runnable, Trace)], Map[Runnable, Trace])],
      Map[Runnable, Trace]) = {
    val externalFibers: Map[Runnable, Trace] = externalQueue
      .snapshot()
      .iterator
      .flatMap {
        case batch: Array[Runnable] =>
          batch.flatMap(r => captureTrace(r)).toMap[Runnable, Trace]
        case r: Runnable => captureTrace(r).toMap[Runnable, Trace]
        case _ => Map.empty[Runnable, Trace]
      }
      .toMap

    val map = mutable
      .Map
      .empty[WorkerThread, (Thread.State, Option[(Runnable, Trace)], Map[Runnable, Trace])]
    val suspended = mutable.Map.empty[Runnable, Trace]

    var i = 0
    while (i < threadCount) {
      val localFibers = localQueues(i).snapshot().iterator.flatMap(r => captureTrace(r)).toMap
      val worker = workerThreads(i)
      val _ = parkedSignals(i).get()
      val active = Option(worker.active)
      map += (worker -> ((
        worker.getState(),
        active.flatMap(a => captureTrace(a)),
        localFibers)))
      suspended ++= worker.suspendedTraces()
      i += 1
    }

    (externalFibers, map.toMap, suspended.toMap)
  }

  /**
   * Executes a [[java.lang.Runnable]] on the [[WorkStealingThreadPool]].
   *
   * If the request comes from a [[WorkerThread]], the task is enqueued on the local queue of
   * that thread.
   *
   * If the request comes from a [[HelperTread]] or an external thread, the task is enqueued on
   * the external queue. Furthermore, if the request comes from an external thread, worker
   * threads are notified of new work.
   *
   * This method fulfills the `ExecutionContext` interface.
   *
   * @param runnable
   *   the runnable to be executed
   */
  override def execute(runnable: Runnable): Unit = {
    val pool = this
    val thread = Thread.currentThread()

    if (thread.isInstanceOf[WorkerThread]) {
      val worker = thread.asInstanceOf[WorkerThread]
      if (worker.isOwnedBy(pool)) {
        worker.schedule(runnable)
      } else {
        scheduleExternal(runnable)
      }
    } else {
      scheduleExternal(runnable)
    }
  }

  /**
   * Reports unhandled exceptions and errors according to the configured handler.
   *
   * This method fulfills the `ExecutionContext` interface.
   *
   * @param cause
   *   the unhandled throwable instances
   */
  override def reportFailure(cause: Throwable): Unit = reportFailure0(cause)

  override def monotonicNanos(): Long = System.nanoTime()

  override def nowMillis(): Long = System.currentTimeMillis()

  override def nowMicros(): Long = {
    val now = Instant.now()
    now.getEpochSecond() * 1000000 + now.getLong(ChronoField.MICRO_OF_SECOND)
  }

  private[this] val RightUnit = IOFiber.RightUnit

  /**
   * Tries to call the current worker's `sleep`, but falls back to `sleepExternal` if needed.
   */
  def sleepInternal(delay: FiniteDuration, callback: Right[Nothing, Unit] => Unit): Runnable = {
    val thread = Thread.currentThread()
    if (thread.isInstanceOf[WorkerThread]) {
      val worker = thread.asInstanceOf[WorkerThread]
      if (worker.isOwnedBy(this)) {
        worker.sleep(delay, callback)
      } else {
        // called from another WSTP
        sleepExternal(delay, callback)
      }
    } else {
      // not called from a WSTP
      sleepExternal(delay, callback)
    }
  }

  /**
   * Chooses a random `TimerSkipList` from this pool, and inserts the `callback`.
   */
  private[this] final def sleepExternal(
      delay: FiniteDuration,
      callback: Right[Nothing, Unit] => Unit): Runnable = {
    val random = ThreadLocalRandom.current()
    val idx = random.nextInt(threadCount)
    val tsl = sleepers(idx)
    val cancel = tsl.insert(
      now = System.nanoTime(),
      delay = delay.toNanos,
      callback = callback,
      tlr = random
    )
    notifyForTimer(idx)
    cancel
  }

  override def sleep(delay: FiniteDuration, task: Runnable): Runnable = {
    sleepInternal(delay, _ => task.run())
  }

  /**
   * Shut down the thread pool and clean up the pool state. Calling this method after the pool
   * has been shut down has no effect.
   */
  def shutdown(): Unit = {
    // Clear the interrupt flag.
    val interruptCalling = Thread.interrupted()

    // Execute the shutdown logic only once.
    if (done.compareAndSet(false, true)) {
      // Send an interrupt signal to each of the worker threads.
      workerThreadPublisher.get()

      // Note: while loops and mutable variables are used throughout this method
      // to avoid allocations of objects, since this method is expected to be
      // executed mostly in situations where the thread pool is shutting down in
      // the face of unhandled exceptions or as part of the whole JVM exiting.
      var i = 0
      while (i < threadCount) {
        workerThreads(i).interrupt()
        system.closePoller(pollers(i).asInstanceOf[system.Poller])
        i += 1
      }

      // Clear the interrupt flag.
      Thread.interrupted()

      var t: WorkerThread = null
      while ({
        t = cachedThreads.pollFirst()
        t ne null
      }) {
        t.interrupt()
      }

      // Drain the external queue.
      externalQueue.clear()
      if (interruptCalling) Thread.currentThread().interrupt()
    }
  }

  /*
   * What follows is a collection of methos used in the implementation of the
   * `cats.effect.unsafe.metrics.ComputePoolSamplerMBean` interface.
   */

  /**
   * Returns the number of [[WorkerThread]] instances backing the [[WorkStealingThreadPool]].
   *
   * @note
   *   This is a fixed value, as the [[WorkStealingThreadPool]] has a fixed number of worker
   *   threads.
   *
   * @return
   *   the number of worker threads backing the compute pool
   */
  private[unsafe] def getWorkerThreadCount(): Int =
    threadCount

  /**
   * Returns the number of active [[WorkerThread]] instances currently executing fibers on the
   * compute thread pool.
   *
   * @return
   *   the number of active worker threads
   */
  private[unsafe] def getActiveThreadCount(): Int = {
    val st = state.get()
    (st & UnparkMask) >>> UnparkShift
  }

  /**
   * Returns the number of [[WorkerThread]] instances currently searching for fibers to steal
   * from other worker threads.
   *
   * @return
   *   the number of worker threads searching for work
   */
  private[unsafe] def getSearchingThreadCount(): Int = {
    val st = state.get()
    st & SearchMask
  }

  /**
   * Returns the number of [[WorkerThread]] instances which are currently blocked due to running
   * blocking actions on the compute thread pool.
   *
   * @return
   *   the number of blocked worker threads
   */
  private[unsafe] def getBlockedWorkerThreadCount(): Int =
    blockedWorkerThreadCounter.get()

  /**
   * Returns the total number of fibers enqueued on all local queues.
   *
   * @return
   *   the total number of fibers enqueued on all local queues
   */
  private[unsafe] def getLocalQueueFiberCount(): Long =
    localQueues.map(_.size().toLong).sum

  /**
   * Returns the number of fibers which are currently asynchronously suspended.
   *
   * @note
   *   This counter is not synchronized due to performance reasons and might be reporting
   *   out-of-date numbers.
   *
   * @return
   *   the number of asynchronously suspended fibers
   */
  private[unsafe] def getSuspendedFiberCount(): Long =
    workerThreads.map(_.getSuspendedFiberCount().toLong).sum
}<|MERGE_RESOLUTION|>--- conflicted
+++ resolved
@@ -41,12 +41,8 @@
 import java.time.temporal.ChronoField
 import java.util.Comparator
 import java.util.concurrent.{ConcurrentSkipListSet, ThreadLocalRandom}
-<<<<<<< HEAD
-import java.util.concurrent.atomic.{AtomicBoolean, AtomicInteger, AtomicReference}
-=======
 import java.util.concurrent.atomic.{AtomicBoolean, AtomicInteger}
 import java.util.concurrent.locks.LockSupport
->>>>>>> ab5d56c6
 
 /**
  * Work-stealing thread pool which manages a pool of [[WorkerThread]] s for the specific purpose
@@ -68,11 +64,8 @@
     private[unsafe] val threadPrefix: String, // prefix for the name of worker threads
     private[unsafe] val blockerThreadPrefix: String, // prefix for the name of worker threads currently in a blocking region
     private[unsafe] val runtimeBlockingExpiration: Duration,
-<<<<<<< HEAD
+    private[unsafe] val blockedThreadDetectionEnabled: Boolean,
     system: PollingSystem,
-=======
-    private[unsafe] val blockedThreadDetectionEnabled: Boolean,
->>>>>>> ab5d56c6
     reportFailure0: Throwable => Unit
 ) extends ExecutionContextExecutor
     with Scheduler {
@@ -88,8 +81,6 @@
   private[unsafe] val sleepers: Array[TimerSkipList] = new Array(threadCount)
   private[unsafe] val parkedSignals: Array[AtomicBoolean] = new Array(threadCount)
   private[unsafe] val fiberBags: Array[WeakBag[Runnable]] = new Array(threadCount)
-<<<<<<< HEAD
-  private[unsafe] val sleepersQueues: Array[SleepersQueue] = new Array(threadCount)
   private[unsafe] val pollers: Array[AnyRef] = new Array[AnyRef](threadCount)
 
   private[effect] val globalPollingState: Any = system.makeGlobalPollingState(register)
@@ -107,8 +98,6 @@
         scheduleExternal(() => register(cb))
     } else scheduleExternal(() => register(cb))
   }
-=======
->>>>>>> ab5d56c6
 
   /**
    * Atomic variable for used for publishing changes to the references in the `workerThreads`
@@ -154,14 +143,9 @@
       val index = i
       val fiberBag = new WeakBag[Runnable]()
       fiberBags(i) = fiberBag
-<<<<<<< HEAD
-      val sleepersQueue = SleepersQueue.empty
-      sleepersQueues(i) = sleepersQueue
       val poller = system.makePoller()
       pollers(i) = poller
 
-=======
->>>>>>> ab5d56c6
       val thread =
         new WorkerThread(
           index,
@@ -169,13 +153,9 @@
           parkedSignal,
           externalQueue,
           fiberBag,
-<<<<<<< HEAD
-          sleepersQueue,
+          sleepersList,
           system,
           poller,
-=======
-          sleepersList,
->>>>>>> ab5d56c6
           this)
 
       workerThreads(i) = thread
