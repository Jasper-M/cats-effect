/*
 * Copyright 2020-2024 Typelevel
 *
 * Licensed under the Apache License, Version 2.0 (the "License");
 * you may not use this file except in compliance with the License.
 * You may obtain a copy of the License at
 *
 *     http://www.apache.org/licenses/LICENSE-2.0
 *
 * Unless required by applicable law or agreed to in writing, software
 * distributed under the License is distributed on an "AS IS" BASIS,
 * WITHOUT WARRANTIES OR CONDITIONS OF ANY KIND, either express or implied.
 * See the License for the specific language governing permissions and
 * limitations under the License.
 */

package cats.effect

import org.typelevel.scalaccompat.annotation._

// defined in Java for the JVM, Scala for ScalaJS (where object field access is faster)
private object IOFiberConstants {

  final val MaxStackDepth = 512

  // continuation ids (should all be inlined)
  final val MapK = 0
  final val FlatMapK = 1
  final val CancelationLoopK = 2
  final val RunTerminusK = 3
  final val EvalOnK = 4
  final val HandleErrorWithK = 5
  final val OnCancelK = 6
  final val UncancelableK = 7
  final val UnmaskK = 8
  final val AttemptK = 9

  // resume ids
  final val ExecR = 0
  final val AsyncContinueSuccessfulR = 1
  final val AsyncContinueFailedR = 2
  final val AsyncContinueCanceledR = 3
  final val AsyncContinueCanceledWithFinalizerR = 4
  final val BlockingR = 5
  final val CedeR = 6
  final val AutoCedeR = 7
  final val DoneR = 8

<<<<<<< HEAD
  final val ioLocalPropagation = false
=======
  @nowarn212
  @inline def isVirtualThread(t: Thread): Boolean = false
>>>>>>> 391f1e1e
}<|MERGE_RESOLUTION|>--- conflicted
+++ resolved
@@ -46,10 +46,8 @@
   final val AutoCedeR = 7
   final val DoneR = 8
 
-<<<<<<< HEAD
   final val ioLocalPropagation = false
-=======
+
   @nowarn212
   @inline def isVirtualThread(t: Thread): Boolean = false
->>>>>>> 391f1e1e
 }