/*
 * Copyright 2020-2022 Typelevel
 *
 * Licensed under the Apache License, Version 2.0 (the "License");
 * you may not use this file except in compliance with the License.
 * You may obtain a copy of the License at
 *
 *     http://www.apache.org/licenses/LICENSE-2.0
 *
 * Unless required by applicable law or agreed to in writing, software
 * distributed under the License is distributed on an "AS IS" BASIS,
 * WITHOUT WARRANTIES OR CONDITIONS OF ANY KIND, either express or implied.
 * See the License for the specific language governing permissions and
 * limitations under the License.
 */

package cats.effect

import cats.{
  Align,
  Alternative,
  Applicative,
  CommutativeApplicative,
  Eval,
  Functor,
  Id,
  Monad,
  Monoid,
  Now,
  Parallel,
  Semigroup,
  SemigroupK,
  Show,
  StackSafeMonad,
  Traverse
}
import cats.data.Ior
import cats.effect.instances.spawn
import cats.effect.std.{Console, Env, UUIDGen}
import cats.effect.tracing.{Tracing, TracingEvent}
import cats.syntax.all._

import scala.annotation.unchecked.uncheckedVariance
import scala.concurrent.{
  CancellationException,
  ExecutionContext,
  Future,
  Promise,
  TimeoutException
}
import scala.concurrent.duration._
import scala.util.{Failure, Success, Try}

import java.util.UUID

/**
 * A pure abstraction representing the intention to perform a side effect, where the result of
 * that side effect may be obtained synchronously (via return) or asynchronously (via callback).
 *
 * `IO` values are pure, immutable values and thus preserve referential transparency, being
 * usable in functional programming. An `IO` is a data structure that represents just a
 * description of a side effectful computation.
 *
 * `IO` can describe synchronous or asynchronous computations that:
 *
 *   1. on evaluation yield exactly one result 2. can end in either success or failure and in
 *      case of failure `flatMap` chains get short-circuited (`IO` implementing the algebra of
 *      `MonadError`) 3. can be canceled, but note this capability relies on the user to provide
 *      cancelation logic
 *
 * Effects described via this abstraction are not evaluated until the "end of the world", which
 * is to say, when one of the "unsafe" methods are used. Effectful results are not memoized,
 * meaning that memory overhead is minimal (and no leaks), and also that a single effect may be
 * run multiple times in a referentially-transparent manner. For example:
 *
 * {{{
 * val ioa = IO.println("hey!")
 *
 * val program = for {
 *   _ <- ioa
 *   _ <- ioa
 * } yield ()
 *
 * program.unsafeRunSync()
 * }}}
 *
 * The above will print "hey!" twice, as the effect will be re-run each time it is sequenced in
 * the monadic chain.
 *
 * `IO` is trampolined in its `flatMap` evaluation. This means that you can safely call
 * `flatMap` in a recursive function of arbitrary depth, without fear of blowing the stack.
 *
 * {{{
 * def fib(n: Int, a: Long = 0, b: Long = 1): IO[Long] =
 *   IO.pure(a + b) flatMap { b2 =>
 *     if (n > 0)
 *       fib(n - 1, b, b2)
 *     else
 *       IO.pure(a)
 *   }
 * }}}
 *
 * @see
 *   [[IOApp]] for the preferred way of executing whole programs wrapped in `IO`
 */
sealed abstract class IO[+A] private () extends IOPlatform[A] {

  private[effect] def tag: Byte

  /**
   * Like [[*>]], but keeps the result of the source.
   *
   * For a similar method that also runs the parameter in case of failure or interruption, see
   * [[guarantee]].
   */
  def <*[B](that: IO[B]): IO[A] =
    productL(that)

  /**
   * Runs the current IO, then runs the parameter, keeping its result. The result of the first
   * action is ignored. If the source fails, the other action won't run. Not suitable for use
   * when the parameter is a recursive reference to the current expression.
   *
   * @see
   *   [[>>]] for the recursion-safe, lazily evaluated alternative
   */
  def *>[B](that: IO[B]): IO[B] =
    productR(that)

  /**
   * Runs the current IO, then runs the parameter, keeping its result. The result of the first
   * action is ignored. If the source fails, the other action won't run. Evaluation of the
   * parameter is done lazily, making this suitable for recursion.
   *
   * @see
   *   [*>] for the strictly evaluated alternative
   */
  def >>[B](that: => IO[B]): IO[B] =
    flatMap(_ => that)

  def !>[B](that: IO[B]): IO[B] =
    forceR(that)

  /**
   * Runs this IO and the parameter in parallel.
   *
   * Failure in either of the IOs will cancel the other one. If the whole computation is
   * canceled, both actions are also canceled.
   */
  def &>[B](that: IO[B]): IO[B] =
    both(that).map { case (_, b) => b }

  /**
   * Like [[&>]], but keeps the result of the source
   */
  def <&[B](that: IO[B]): IO[A] =
    both(that).map { case (a, _) => a }

  /**
   * Replaces the result of this IO with the given value.
   */
  def as[B](b: B): IO[B] =
    map(_ => b)

  /**
   * Materializes any sequenced exceptions into value space, where they may be handled.
   *
   * This is analogous to the `catch` clause in `try`/`catch`, being the inverse of
   * `IO.raiseError`. Thus:
   *
   * {{{
   * IO.raiseError(ex).attempt.unsafeRunSync() === Left(ex)
   * }}}
   *
   * @see
   *   [[IO.raiseError]]
   * @see
   *   [[rethrow]]
   */
  def attempt: IO[Either[Throwable, A]] =
    IO.Attempt(this)

  /**
   * Replaces failures in this IO with an empty Option.
   */
  def option: IO[Option[A]] =
    redeem(_ => None, Some(_))

  /**
   * Runs the current and given IO in parallel, producing the pair of the outcomes. Both
   * outcomes are produced, regardless of whether they complete successfully.
   *
   * @see
   *   [[both]] for the version which embeds the outcomes to produce a pair of the results
   * @see
   *   [[raceOutcome]] for the version which produces the outcome of the winner and cancels the
   *   loser of the race
   */
  def bothOutcome[B](that: IO[B]): IO[(OutcomeIO[A @uncheckedVariance], OutcomeIO[B])] =
    IO.uncancelable { poll =>
      racePair(that).flatMap {
        case Left((oc, f)) => poll(f.join).onCancel(f.cancel).map((oc, _))
        case Right((f, oc)) => poll(f.join).onCancel(f.cancel).map((_, oc))
      }
    }

  /**
   * Runs the current and given IO in parallel, producing the pair of the results. If either
   * fails with an error, the result of the whole will be that error and the other will be
   * canceled.
   *
   * @see
   *   [[bothOutcome]] for the version which produces the outcome of both effects executed in
   *   parallel
   * @see
   *   [[race]] for the version which produces the result of the winner and cancels the loser of
   *   the race
   */
  def both[B](that: IO[B]): IO[(A, B)] =
    IO.both(this, that)

  /**
   * Returns an `IO` action that treats the source task as the acquisition of a resource, which
   * is then exploited by the `use` function and then `released`.
   *
   * The `bracket` operation is the equivalent of the `try {} catch {} finally {}` statements
   * from mainstream languages.
   *
   * The `bracket` operation installs the necessary exception handler to release the resource in
   * the event of an exception being raised during the computation, or in case of cancelation.
   *
   * If an exception is raised, then `bracket` will re-raise the exception ''after'' performing
   * the `release`. If the resulting task gets canceled, then `bracket` will still perform the
   * `release`, but the yielded task will be non-terminating (equivalent with [[IO.never]]).
   *
   * Example:
   *
   * {{{
   *   import java.io._
   *
   *   def readFile(file: File): IO[String] = {
   *     // Opening a file handle for reading text
   *     val acquire = IO(new BufferedReader(
   *       new InputStreamReader(new FileInputStream(file), "utf-8")
   *     ))
   *
   *     acquire.bracket { in =>
   *       // Usage part
   *       IO {
   *         // Yes, ugly Java, non-FP loop;
   *         // side-effects are suspended though
   *         var line: String = null
   *         val buff = new StringBuilder()
   *         do {
   *           line = in.readLine()
   *           if (line != null) buff.append(line)
   *         } while (line != null)
   *         buff.toString()
   *       }
   *     } { in =>
   *       // The release part
   *       IO(in.close())
   *     }
   *   }
   * }}}
   *
   * Note that in case of cancelation the underlying implementation cannot guarantee that the
   * computation described by `use` doesn't end up executed concurrently with the computation
   * from `release`. In the example above that ugly Java loop might end up reading from a
   * `BufferedReader` that is already closed due to the task being canceled, thus triggering an
   * error in the background with nowhere to get signaled.
   *
   * In this particular example, given that we are just reading from a file, it doesn't matter.
   * But in other cases it might matter, as concurrency on top of the JVM when dealing with I/O
   * might lead to corrupted data.
   *
   * For those cases you might want to do synchronization (e.g. usage of locks and semaphores)
   * and you might want to use [[bracketCase]], the version that allows you to differentiate
   * between normal termination and cancelation.
   *
   * '''NOTE on error handling''': in case both the `release` function and the `use` function
   * throws, the error raised by `release` gets signaled.
   *
   * For example:
   *
   * {{{
   *   val foo = new RuntimeException("Foo")
   *   val bar = new RuntimeException("Bar")
   *   IO("resource").bracket { _ =>
   *     // use
   *     IO.raiseError(foo)
   *   } { _ =>
   *     // release
   *     IO.raiseError(bar)
   *   }
   * }}}
   *
   * In this case the resulting `IO` will raise error `foo`, while the `bar` error gets reported
   * on a side-channel. This is consistent with the behavior of Java's "Try with resources"
   * except that no involved exceptions are mutated (i.e., in contrast to Java, `bar` isn't
   * added as a suppressed exception to `foo`).
   *
   * @see
   *   [[bracketCase]]
   *
   * @param use
   *   is a function that evaluates the resource yielded by the source, yielding a result that
   *   will get generated by the task returned by this `bracket` function
   *
   * @param release
   *   is a function that gets called after `use` terminates, either normally or in error, or if
   *   it gets canceled, receiving as input the resource that needs to be released
   */
  def bracket[B](use: A => IO[B])(release: A => IO[Unit]): IO[B] =
    bracketCase(use)((a, _) => release(a))

  /**
   * Returns a new `IO` task that treats the source task as the acquisition of a resource, which
   * is then exploited by the `use` function and then `released`, with the possibility of
   * distinguishing between normal termination and cancelation, such that an appropriate release
   * of resources can be executed.
   *
   * The `bracketCase` operation is the equivalent of `try {} catch {} finally {}` statements
   * from mainstream languages when used for the acquisition and release of resources.
   *
   * The `bracketCase` operation installs the necessary exception handler to release the
   * resource in the event of an exception being raised during the computation, or in case of
   * cancelation.
   *
   * In comparison with the simpler [[bracket]] version, this one allows the caller to
   * differentiate between normal termination, termination in error and cancelation via an
   * [[Outcome]] parameter.
   *
   * @see
   *   [[bracket]]
   *
   * @param use
   *   is a function that evaluates the resource yielded by the source, yielding a result that
   *   will get generated by this function on evaluation
   *
   * @param release
   *   is a function that gets called after `use` terminates, either normally or in error, or if
   *   it gets canceled, receiving as input the resource that needs release, along with the
   *   result of `use` (cancelation, error or successful result)
   */
  def bracketCase[B](use: A => IO[B])(release: (A, OutcomeIO[B]) => IO[Unit]): IO[B] =
    IO.bracketFull(_ => this)(use)(release)

  /**
   * Shifts the execution of the current IO to the specified `ExecutionContext`. All stages of
   * the execution will default to the pool in question, and any asynchronous callbacks will
   * shift back to the pool upon completion. Any nested use of `evalOn` will override the
   * specified pool. Once the execution fully completes, default control will be shifted back to
   * the enclosing (inherited) pool.
   *
   * @see
   *   [[IO.executionContext]] for obtaining the `ExecutionContext` on which the current `IO` is
   *   being executed
   */
  def evalOn(ec: ExecutionContext): IO[A] = IO.EvalOn(this, ec)

  def startOn(ec: ExecutionContext): IO[FiberIO[A @uncheckedVariance]] = start.evalOn(ec)

  def backgroundOn(ec: ExecutionContext): ResourceIO[IO[OutcomeIO[A @uncheckedVariance]]] =
    Resource.make(startOn(ec))(_.cancel).map(_.join)

  def forceR[B](that: IO[B]): IO[B] =
    handleError(_ => ()).productR(that)

  /**
   * Monadic bind on `IO`, used for sequentially composing two `IO` actions, where the value
   * produced by the first `IO` is passed as input to a function producing the second `IO`
   * action.
   *
   * Due to this operation's signature, `flatMap` forces a data dependency between two `IO`
   * actions, thus ensuring sequencing (e.g. one action to be executed before another one).
   *
   * Any exceptions thrown within the function will be caught and sequenced into the `IO`,
   * because due to the nature of asynchronous processes, without catching and handling
   * exceptions, failures would be completely silent and `IO` references would never terminate
   * on evaluation.
   */
  def flatMap[B](f: A => IO[B]): IO[B] =
    IO.FlatMap(this, f, Tracing.calculateTracingEvent(f))

  def flatten[B](implicit ev: A <:< IO[B]): IO[B] = flatMap(ev)

  def flatTap[B](f: A => IO[B]): IO[A] = flatMap(a => f(a).as(a))

  /**
   * Executes the given `finalizer` when the source is finished, either in success or in error,
   * or if canceled.
   *
   * This variant of [[guaranteeCase]] evaluates the given `finalizer` regardless of how the
   * source gets terminated:
   *
   *   - normal completion
   *   - completion in error
   *   - cancelation
   *
   * This equivalence always holds:
   *
   * {{{
   *   io.guarantee(f) <-> IO.unit.bracket(_ => io)(_ => f)
   * }}}
   *
   * @see
   *   [[guaranteeCase]] for the version that can discriminate between termination conditions
   */
  def guarantee(finalizer: IO[Unit]): IO[A] =
    // this is a little faster than the default implementation, which helps Resource
    IO uncancelable { poll =>
      val handled = finalizer handleErrorWith { t =>
        IO.executionContext.flatMap(ec => IO(ec.reportFailure(t)))
      }

      poll(this).onCancel(finalizer).onError(_ => handled).flatTap(_ => finalizer)
    }

  /**
   * Executes the given `finalizer` when the source is finished, either in success or in error,
   * or if canceled, allowing for differentiating between exit conditions.
   *
   * This variant of [[guarantee]] injects an [[Outcome]] in the provided function, allowing one
   * to make a difference between:
   *
   *   - normal completion
   *   - completion in error
   *   - cancelation
   *
   * This equivalence always holds:
   *
   * {{{
   *   io.guaranteeCase(f) <-> IO.unit.bracketCase(_ => io)((_, e) => f(e))
   * }}}
   *
   * @see
   *   [[guarantee]] for the simpler version
   */
  def guaranteeCase(finalizer: OutcomeIO[A @uncheckedVariance] => IO[Unit]): IO[A] =
    IO.uncancelable { poll =>
      val finalized = poll(this).onCancel(finalizer(Outcome.canceled))
      val handled = finalized.onError { e =>
        finalizer(Outcome.errored(e)).handleErrorWith { t =>
          IO.executionContext.flatMap(ec => IO(ec.reportFailure(t)))
        }
      }
      handled.flatTap(a => finalizer(Outcome.succeeded(IO.pure(a))))
    }

  def handleError[B >: A](f: Throwable => B): IO[B] =
    handleErrorWith[B](t => IO.pure(f(t)))

  /**
   * Handle any error, potentially recovering from it, by mapping it to another `IO` value.
   *
   * Implements `ApplicativeError.handleErrorWith`.
   */
  def handleErrorWith[B >: A](f: Throwable => IO[B]): IO[B] =
    IO.HandleErrorWith(this, f, Tracing.calculateTracingEvent(f))

  /**
   * Recover from certain errors by mapping them to an `A` value.
   *
   * Implements `ApplicativeError.recover`.
   */
  def recover[B >: A](pf: PartialFunction[Throwable, B]): IO[B] =
    handleErrorWith(e => pf.andThen(IO.pure(_)).applyOrElse(e, IO.raiseError[A]))

  /**
   * Recover from certain errors by mapping them to another `IO` value.
   *
   * Implements `ApplicativeError.recoverWith`.
   */
  def recoverWith[B >: A](pf: PartialFunction[Throwable, IO[B]]): IO[B] =
    handleErrorWith(e => pf.applyOrElse(e, IO.raiseError))

  def ifM[B](ifTrue: => IO[B], ifFalse: => IO[B])(implicit ev: A <:< Boolean): IO[B] =
    flatMap(a => if (ev(a)) ifTrue else ifFalse)

  /**
   * Functor map on `IO`. Given a mapping function, it transforms the value produced by the
   * source, while keeping the `IO` context.
   *
   * Any exceptions thrown within the function will be caught and sequenced into the `IO`. Due
   * to the nature of asynchronous processes, without catching and handling exceptions, failures
   * would be completely silent and `IO` references would never terminate on evaluation.
   */
  def map[B](f: A => B): IO[B] = IO.Map(this, f, Tracing.calculateTracingEvent(f))

  def onCancel(fin: IO[Unit]): IO[A] =
    IO.OnCancel(this, fin)

  def onError(f: Throwable => IO[Unit]): IO[A] =
    handleErrorWith(t => f(t).attempt *> IO.raiseError(t))

  def race[B](that: IO[B]): IO[Either[A, B]] =
    IO.race(this, that)

  def raceOutcome[B](that: IO[B]): IO[Either[OutcomeIO[A @uncheckedVariance], OutcomeIO[B]]] =
    IO.uncancelable { _ =>
      racePair(that).flatMap {
        case Left((oc, f)) => f.cancel.as(Left(oc))
        case Right((f, oc)) => f.cancel.as(Right(oc))
      }
    }

  def racePair[B](that: IO[B]): IO[Either[
    (OutcomeIO[A @uncheckedVariance], FiberIO[B]),
    (FiberIO[A @uncheckedVariance], OutcomeIO[B])]] =
    IO.racePair(this, that)

  /**
   * Inverse of `attempt`
   *
   * This function raises any materialized error.
   *
   * {{{
   * IO(Right(a)).rethrow === IO.pure(a)
   * IO(Left(ex)).rethrow === IO.raiseError(ex)
   *
   * // Or more generally:
   * io.attempt.rethrow === io // For any io.
   * }}}
   *
   * @see
   *   [[IO.raiseError]]
   * @see
   *   [[attempt]]
   */
  def rethrow[B](implicit ev: A <:< Either[Throwable, B]): IO[B] =
    flatMap(a => IO.fromEither(ev(a)))

  /**
   * Returns a new value that transforms the result of the source, given the `recover` or `map`
   * functions, which get executed depending on whether the result ends in error or if it is
   * successful.
   *
   * This is an optimization on usage of [[attempt]] and [[map]], this equivalence being true:
   *
   * {{{
   *   io.redeem(recover, map) <-> io.attempt.map(_.fold(recover, map))
   * }}}
   *
   * Usage of `redeem` subsumes `handleError` because:
   *
   * {{{
   *   io.redeem(fe, id) <-> io.handleError(fe)
   * }}}
   *
   * @param recover
   *   is a function used for error recover in case the source ends in error
   * @param map
   *   is a function used for mapping the result of the source in case it ends in success
   */
  def redeem[B](recover: Throwable => B, map: A => B): IO[B] =
    attempt.map(_.fold(recover, map))

  /**
   * Returns a new value that transforms the result of the source, given the `recover` or `bind`
   * functions, which get executed depending on whether the result ends in error or if it is
   * successful.
   *
   * This is an optimization on usage of [[attempt]] and [[flatMap]], this equivalence being
   * available:
   *
   * {{{
   *   io.redeemWith(recover, bind) <-> io.attempt.flatMap(_.fold(recover, bind))
   * }}}
   *
   * Usage of `redeemWith` subsumes `handleErrorWith` because:
   *
   * {{{
   *   io.redeemWith(fe, F.pure) <-> io.handleErrorWith(fe)
   * }}}
   *
   * Usage of `redeemWith` also subsumes [[flatMap]] because:
   *
   * {{{
   *   io.redeemWith(F.raiseError, fs) <-> io.flatMap(fs)
   * }}}
   *
   * @param recover
   *   is the function that gets called to recover the source in case of error
   * @param bind
   *   is the function that gets to transform the source in case of success
   */
  def redeemWith[B](recover: Throwable => IO[B], bind: A => IO[B]): IO[B] =
    attempt.flatMap(_.fold(recover, bind))

  def replicateA(n: Int): IO[List[A]] =
    if (n <= 0)
      IO.pure(Nil)
    else
      flatMap(a => replicateA(n - 1).map(a :: _))

  // TODO PR to cats
  def replicateA_(n: Int): IO[Unit] =
    if (n <= 0)
      IO.unit
    else
      flatMap(_ => replicateA_(n - 1))

  /**
   * Logs the value of this `IO` _(even if it is an error or if it was cancelled)_ to the
   * standard output, using the implicit `cats.Show` instance.
   *
   * This operation is intended as a quick debug, not as proper logging.
   *
   * @param prefix
   *   A custom prefix for the log message, `DEBUG` is used as the default.
   */
  def debug[B >: A](prefix: String = "DEBUG")(
      implicit S: Show[B] = Show.fromToString[B]): IO[A] =
    guaranteeCase {
      case Outcome.Succeeded(ioa) =>
        ioa.flatMap(a => IO.println(s"${prefix}: Succeeded: ${S.show(a)}"))

      case Outcome.Errored(ex) =>
        IO.println(s"${prefix}: Errored: ${ex}")

      case Outcome.Canceled() =>
        IO.println(s"${prefix}: Canceled")
    }

  /**
   * Returns an IO that will delay the execution of the source by the given duration.
   *
   * @param duration
   *   The duration to wait before executing the source
   */
  def delayBy(duration: FiniteDuration): IO[A] =
    IO.sleep(duration) *> this

  /**
   * Returns an IO that will wait for the given duration after the execution of the source
   * before returning the result.
   *
   * @param duration
   *   The duration to wait after executing the source
   */
  def andWait(duration: FiniteDuration): IO[A] =
    this <* IO.sleep(duration)

  /**
   * Returns an IO that either completes with the result of the source within the specified time
   * `duration` or otherwise raises a `TimeoutException`.
   *
   * The source is canceled in the event that it takes longer than the specified time duration
   * to complete. Once the source has been successfully canceled (and has completed its
   * finalizers), the `TimeoutException` will be raised. If the source is uncancelable, the
   * resulting effect will wait for it to complete before raising the exception.
   *
   * @param duration
   *   is the time span for which we wait for the source to complete; in the event that the
   *   specified time has passed without the source completing, a `TimeoutException` is raised
   */
  def timeout[A2 >: A](duration: FiniteDuration): IO[A2] =
    timeoutTo(duration, IO.defer(IO.raiseError(new TimeoutException(duration.toString))))

  /**
   * Returns an IO that either completes with the result of the source within the specified time
   * `duration` or otherwise evaluates the `fallback`.
   *
   * The source is canceled in the event that it takes longer than the specified time duration
   * to complete. Once the source has been successfully canceled (and has completed its
   * finalizers), the fallback will be sequenced. If the source is uncancelable, the resulting
   * effect will wait for it to complete before evaluating the fallback.
   *
   * @param duration
   *   is the time span for which we wait for the source to complete; in the event that the
   *   specified time has passed without the source completing, the `fallback` gets evaluated
   *
   * @param fallback
   *   is the task evaluated after the duration has passed and the source canceled
   */
  def timeoutTo[A2 >: A](duration: FiniteDuration, fallback: IO[A2]): IO[A2] =
    race(IO.sleep(duration)).flatMap {
      case Right(_) => fallback
      case Left(value) => IO.pure(value)
    }

  /**
   * Returns an IO that either completes with the result of the source within the specified time
   * `duration` or otherwise raises a `TimeoutException`.
   *
   * The source is canceled in the event that it takes longer than the specified time duration
   * to complete. Unlike [[timeout]], the cancelation of the source will be ''requested'' but
   * not awaited, and the exception will be raised immediately upon the completion of the timer.
   * This may more closely match intuitions about timeouts, but it also violates backpressure
   * guarantees and intentionally leaks fibers.
   *
   * This combinator should be applied very carefully.
   *
   * @param duration
   *   The time span for which we wait for the source to complete; in the event that the
   *   specified time has passed without the source completing, a `TimeoutException` is raised
   * @see
   *   [[timeout]] for a variant which respects backpressure and does not leak fibers
   */
  def timeoutAndForget(duration: FiniteDuration): IO[A] =
    Temporal[IO].timeoutAndForget(this, duration)

  def timed: IO[(FiniteDuration, A)] =
    Clock[IO].timed(this)

  def product[B](that: IO[B]): IO[(A, B)] =
    flatMap(a => that.map(b => (a, b)))

  def productL[B](that: IO[B]): IO[A] =
    flatMap(a => that.as(a))

  def productR[B](that: IO[B]): IO[B] =
    flatMap(_ => that)

  /**
   * Start execution of the source suspended in the `IO` context.
   *
   * This can be used for non-deterministic / concurrent execution. The following code is more
   * or less equivalent with `parMap2` (minus the behavior on error handling and cancelation):
   *
   * {{{
   *   def par2[A, B](ioa: IO[A], iob: IO[B]): IO[(A, B)] =
   *     for {
   *       fa <- ioa.start
   *       fb <- iob.start
   *         a <- fa.join
   *         b <- fb.join
   *     } yield (a, b)
   * }}}
   *
   * Note in such a case usage of `parMapN` (via `cats.Parallel`) is still recommended because
   * of behavior on error and cancelation — consider in the example above what would happen if
   * the first task finishes in error. In that case the second task doesn't get canceled, which
   * creates a potential memory leak.
   *
   * Also see [[background]] for a safer alternative.
   */
  def start: IO[FiberIO[A @uncheckedVariance]] =
    IO.Start(this)

  /**
   * Returns a resource that will start execution of this IO in the background.
   *
   * In case the resource is closed while this IO is still running (e.g. due to a failure in
   * `use`), the background action will be canceled.
   *
   * @see
   *   [[cats.effect.kernel.GenSpawn#background]] for the generic version.
   */
  def background: ResourceIO[IO[OutcomeIO[A @uncheckedVariance]]] =
    Spawn[IO].background(this)

  def memoize: IO[IO[A]] =
    Concurrent[IO].memoize(this)

  /**
   * Makes the source `IO` uninterruptible such that a [[cats.effect.kernel.Fiber#cancel]]
   * signal is ignored until completion.
   *
   * @see
   *   [[IO.uncancelable]] for constructing uncancelable `IO` values with user-configurable
   *   cancelable regions
   */
  def uncancelable: IO[A] =
    IO.uncancelable(_ => this)

  /**
   * Ignores the result of this IO.
   */
  def void: IO[Unit] =
    map(_ => ())

  /**
   * Converts the source `IO` into any `F` type that implements the [[LiftIO]] type class.
   */
  def to[F[_]](implicit F: LiftIO[F]): F[A @uncheckedVariance] =
    F.liftIO(this)

  override def toString: String = "IO(...)"

  // unsafe stuff

  /**
   * Passes the result of the encapsulated effects to the given callback by running them as
   * impure side effects.
   *
   * Any exceptions raised within the effect will be passed to the callback in the `Either`. The
   * callback will be invoked at most *once*. Note that it is very possible to construct an IO
   * which never returns while still never blocking a thread, and attempting to evaluate that IO
   * with this method will result in a situation where the callback is *never* invoked.
   *
   * As the name says, this is an UNSAFE function as it is impure and performs side effects. You
   * should ideally only call this function ''once'', at the very end of your program.
   */
  def unsafeRunAsync(cb: Either[Throwable, A] => Unit)(
      implicit runtime: unsafe.IORuntime): Unit = {
    unsafeRunFiber(
      cb(Left(new CancellationException("The fiber was canceled"))),
      t => cb(Left(t)),
      a => cb(Right(a)))
    ()
  }

  def unsafeRunAsyncOutcome(cb: Outcome[Id, Throwable, A @uncheckedVariance] => Unit)(
      implicit runtime: unsafe.IORuntime): Unit = {
    unsafeRunFiber(
      cb(Outcome.canceled),
      t => cb(Outcome.errored(t)),
      a => cb(Outcome.succeeded(a: Id[A])))
    ()
  }

  /**
   * Triggers the evaluation of the source and any suspended side effects therein, but ignores
   * the result.
   *
   * This operation is similar to [[unsafeRunAsync]], in that the evaluation can happen
   * asynchronously, except no callback is required and therefore the result is ignored.
   *
   * Note that errors still get logged (via IO's internal logger), because errors being thrown
   * should never be totally silent.
   */
  def unsafeRunAndForget()(implicit runtime: unsafe.IORuntime): Unit =
    unsafeRunAsync(_ => ())

  /**
   * Evaluates the effect and produces the result in a `Future`.
   *
   * This is similar to `unsafeRunAsync` in that it evaluates the `IO` as a side effect in a
   * non-blocking fashion, but uses a `Future` rather than an explicit callback. This function
   * should really only be used if interoperating with code which uses Scala futures.
   *
   * @see
   *   [[IO.fromFuture]]
   */
  def unsafeToFuture()(implicit runtime: unsafe.IORuntime): Future[A] =
    unsafeToFutureCancelable()._1

  /**
   * Evaluates the effect and produces the result in a `Future`, along with a cancelation token
   * that can be used to cancel the original effect.
   *
   * This is similar to `unsafeRunAsync` in that it evaluates the `IO` as a side effect in a
   * non-blocking fashion, but uses a `Future` rather than an explicit callback. This function
   * should really only be used if interoperating with code which uses Scala futures.
   *
   * @see
   *   [[IO.fromFuture]]
   */
  def unsafeToFutureCancelable()(
      implicit runtime: unsafe.IORuntime): (Future[A], () => Future[Unit]) = {
    val p = Promise[A]()

    val fiber = unsafeRunFiber(
      p.failure(new CancellationException("The fiber was canceled")),
      p.failure,
      p.success)

    (p.future, () => fiber.cancel.unsafeToFuture())
  }

  /**
   * Evaluates the effect, returning a cancelation token that can be used to cancel it.
   *
   * This is similar to `unsafeRunAsync` in that it evaluates the `IO` as a side effect in a
   * non-blocking fashion, but uses a `Future` rather than an explicit callback. This function
   * should really only be used if interoperating with code which uses Scala futures.
   *
   * @see
   *   [[IO.fromFuture]]
   */
  def unsafeRunCancelable()(implicit runtime: unsafe.IORuntime): () => Future[Unit] =
    unsafeToFutureCancelable()._2

  private[effect] def unsafeRunFiber(
      canceled: => Unit,
      failure: Throwable => Unit,
      success: A => Unit)(implicit runtime: unsafe.IORuntime): IOFiber[A @uncheckedVariance] = {

    val fiber = new IOFiber[A](
      Map.empty,
      oc =>
        oc.fold(
          {
            runtime.fiberErrorCbs.remove(failure)
            canceled
          },
          { t =>
            runtime.fiberErrorCbs.remove(failure)
            failure(t)
          },
          { ioa =>
            runtime.fiberErrorCbs.remove(failure)
            success(ioa.asInstanceOf[IO.Pure[A]].value)
          }
        ),
      this,
      runtime.compute,
      runtime
    )

    runtime.fiberErrorCbs.put(failure)
    runtime.compute.execute(fiber)
    fiber
  }

  @deprecated("use syncStep(Int) instead", "3.4.0")
  def syncStep: SyncIO[Either[IO[A], A]] = syncStep(Int.MaxValue)

  /**
   * Translates this `IO[A]` into a `SyncIO` value which, when evaluated, runs the original `IO`
<<<<<<< HEAD
   * to its completion, the `limit` number of stages, or until the first stage that cannot be
   * expressed with `SyncIO` (typically an asynchronous boundary).
   *
   * @param limit
   *   The maximum number of stages to evaluate prior to forcibly yielding to `IO`
   */
  def syncStep(limit: Int): SyncIO[Either[IO[A], A]] =
    IO.asyncForIO.syncStep[SyncIO, A](this, limit)
=======
   * to its completion, or until the first asynchronous, boundary, whichever is encountered
   * first.
   */
  def syncStep: SyncIO[Either[IO[A], A]] = {
    def interpret[B](io: IO[B]): SyncIO[Either[IO[B], B]] =
      io match {
        case IO.Pure(a) => SyncIO.pure(Right(a))
        case IO.Error(t) => SyncIO.raiseError(t)
        case IO.Delay(thunk, _) => SyncIO.delay(thunk()).map(Right(_))
        case IO.RealTime => SyncIO.realTime.map(Right(_))
        case IO.Monotonic => SyncIO.monotonic.map(Right(_))

        case IO.Map(ioe, f, _) =>
          interpret(ioe).map {
            case Left(io) => Left(io.map(f))
            case Right(a) => Right(f(a))
          }

        case IO.FlatMap(ioe, f, _) =>
          interpret(ioe).flatMap {
            case Left(io) => SyncIO.pure(Left(io.flatMap(f)))
            case Right(a) => interpret(f(a))
          }

        case IO.Attempt(ioe) =>
          interpret(ioe)
            .map {
              case Left(io) => Left(io.attempt)
              case Right(a) => Right(a.asRight[Throwable])
            }
            .handleError(t => Right(t.asLeft[IO[B]]))

        case IO.HandleErrorWith(ioe, f, _) =>
          interpret(ioe)
            .map {
              case Left(io) => Left(io.handleErrorWith(f))
              case Right(a) => Right(a)
            }
            .handleErrorWith(t => interpret(f(t)))

        case _ => SyncIO.pure(Left(io))
      }

    interpret(this)
  }
>>>>>>> 5ce130df

  /**
   * Evaluates the current `IO` in an infinite loop, terminating only on error or cancelation.
   *
   * {{{
   *   IO.println("Hello, World!").foreverM    // continues printing forever
   * }}}
   */
  def foreverM: IO[Nothing] = IO.asyncForIO.foreverM[A, Nothing](this)

  def whileM[G[_]: Alternative, B >: A](p: IO[Boolean]): IO[G[B]] =
    Monad[IO].whileM[G, B](p)(this)

  def whileM_(p: IO[Boolean]): IO[Unit] = Monad[IO].whileM_(p)(this)

  def untilM[G[_]: Alternative, B >: A](cond: => IO[Boolean]): IO[G[B]] =
    Monad[IO].untilM[G, B](this)(cond)

  def untilM_(cond: => IO[Boolean]): IO[Unit] = Monad[IO].untilM_(this)(cond)

  def iterateWhile(p: A => Boolean): IO[A] = Monad[IO].iterateWhile(this)(p)

  def iterateUntil(p: A => Boolean): IO[A] = Monad[IO].iterateUntil(this)(p)
}

private[effect] trait IOLowPriorityImplicits {

  implicit def showForIONoPure[A]: Show[IO[A]] =
    Show.show(_ => "IO(...)")

  implicit def semigroupForIO[A: Semigroup]: Semigroup[IO[A]] =
    new IOSemigroup[A]

  protected class IOSemigroup[A](implicit val A: Semigroup[A]) extends Semigroup[IO[A]] {
    def combine(left: IO[A], right: IO[A]) =
      left.flatMap(l => right.map(r => l |+| r))
  }
}

object IO extends IOCompanionPlatform with IOLowPriorityImplicits {

  /**
   * Newtype encoding for an `IO` datatype that has a `cats.Applicative` capable of doing
   * parallel processing in `ap` and `map2`, needed for implementing `cats.Parallel`.
   *
<<<<<<< HEAD
   * For converting back and forth you can use either the `Parallel[IO]` instance or the methods
   * `cats.effect.kernel.Par.ParallelF.apply` for wrapping any `IO` value and
=======
   * For converting back and forth you can use either the `Parallel[IO]` instance or
   * the methods `cats.effect.kernel.Par.ParallelF.apply` for wrapping any `IO` value and
>>>>>>> 5ce130df
   * `cats.effect.kernel.Par.ParallelF.value` for unwrapping it.
   *
   * The encoding is based on the "newtypes" project by Alexander Konovalov, chosen because it's
   * devoid of boxing issues and a good choice until opaque types will land in Scala.
   */
  type Par[A] = ParallelF[IO, A]

  implicit def commutativeApplicativeForIOPar: CommutativeApplicative[IO.Par] =
    instances.spawn.commutativeApplicativeForParallelF

  implicit def alignForIOPar: Align[IO.Par] =
    instances.spawn.alignForParallelF

  // constructors

  /**
   * Suspends a synchronous side effect in `IO`. Use [[IO.apply]] if your side effect is not
   * thread-blocking; otherwise you should use [[IO.blocking]] (uncancelable) or
   * `IO.interruptible` (cancelable).
   *
   * Alias for [[IO.delay]].
   */
  def apply[A](thunk: => A): IO[A] = delay(thunk)

  /**
   * Suspends a synchronous side effect in `IO`. Use [[IO.delay]] if your side effect is not
   * thread-blocking; otherwise you should use [[IO.blocking]] (uncancelable) or
   * `IO.interruptible` (cancelable).
   *
   * Any exceptions thrown by the effect will be caught and sequenced into the `IO`.
   */
  def delay[A](thunk: => A): IO[A] = {
    val fn = Thunk.asFunction0(thunk)
    Delay(fn, Tracing.calculateTracingEvent(fn))
  }

  /**
   * Suspends a synchronous side effect which produces an `IO` in `IO`.
   *
   * This is useful for trampolining (i.e. when the side effect is conceptually the allocation
   * of a stack frame). Any exceptions thrown by the side effect will be caught and sequenced
   * into the `IO`.
   */
  def defer[A](thunk: => IO[A]): IO[A] =
    delay(thunk).flatten

  /**
   * Suspends an asynchronous side effect in `IO`.
   *
   * The given function will be invoked during evaluation of the `IO` to "schedule" the
   * asynchronous callback, where the callback of type `Either[Throwable, A] => Unit` is the
   * parameter passed to that function. Only the ''first'' invocation of the callback will be
   * effective! All subsequent invocations will be silently dropped.
   *
   * The process of registering the callback itself is suspended in `IO` (the outer `IO` of
   * `IO[Option[IO[Unit]]]`).
   *
   * The effect returns `Option[IO[Unit]]` which is an optional finalizer to be run in the event
   * that the fiber running `async(k)` is canceled.
   *
   * For example, here is a simplified version of `IO.fromCompletableFuture`:
   *
   * {{{
   * def fromCompletableFuture[A](fut: IO[CompletableFuture[A]]): IO[A] = {
   *   fut.flatMap { cf =>
   *     IO.async { cb =>
   *       IO {
   *         //Invoke the callback with the result of the completable future
   *         val stage = cf.handle[Unit] {
   *           case (a, null) => cb(Right(a))
   *           case (_, e) => cb(Left(e))
   *         }
   *
   *         //Cancel the completable future if the fiber is canceled
   *         Some(IO(stage.cancel(false)).void)
   *       }
   *     }
   *   }
   * }
   * }}}
   *
   * @see
   *   [[async_]] for a simplified variant without a finalizer
   */
  def async[A](k: (Either[Throwable, A] => Unit) => IO[Option[IO[Unit]]]): IO[A] = {
    val body = new Cont[IO, A, A] {
      def apply[G[_]](implicit G: MonadCancel[G, Throwable]) = { (resume, get, lift) =>
        G.uncancelable { poll =>
          lift(k(resume)) flatMap {
            case Some(fin) => G.onCancel(poll(get), lift(fin))
            case None => poll(get)
          }
        }
      }
    }

    IOCont(body, Tracing.calculateTracingEvent(k))
  }

  /**
   * Suspends an asynchronous side effect in `IO`.
   *
   * The given function will be invoked during evaluation of the `IO` to "schedule" the
   * asynchronous callback, where the callback is the parameter passed to that function. Only
   * the ''first'' invocation of the callback will be effective! All subsequent invocations will
   * be silently dropped.
   *
   * As a quick example, you can use this function to perform a parallel computation given an
   * `ExecutorService`:
   *
   * {{{
   * def fork[A](body: => A, exc: ExecutorService): IO[A] =
   *   IO async_ { cb =>
   *     exc.execute(new Runnable {
   *       def run() =
   *         try cb(Right(body)) catch { case NonFatal(t) => cb(Left(t)) }
   *     })
   *   }
   * }}}
   *
   * The `fork` function will do exactly what it sounds like: take a thunk and an
   * `ExecutorService` and run that thunk on the thread pool. Or rather, it will produce an `IO`
   * which will do those things when run; it does *not* schedule the thunk until the resulting
   * `IO` is run! Note that there is no thread blocking in this implementation; the resulting
   * `IO` encapsulates the callback in a pure and monadic fashion without using threads.
   *
   * This function can be thought of as a safer, lexically-constrained version of `Promise`,
   * where `IO` is like a safer, lazy version of `Future`.
   *
   * @see
   *   [[async]]
   */
  def async_[A](k: (Either[Throwable, A] => Unit) => Unit): IO[A] = {
    val body = new Cont[IO, A, A] {
      def apply[G[_]](implicit G: MonadCancel[G, Throwable]) = { (resume, get, lift) =>
        G.uncancelable { poll => lift(IO.delay(k(resume))).flatMap(_ => poll(get)) }
      }
    }

    IOCont(body, Tracing.calculateTracingEvent(k))
  }

  def canceled: IO[Unit] = Canceled

  def cede: IO[Unit] = Cede

  /**
   * This is a low-level API which is meant for implementors, please use `background`, `start`,
   * `async`, or `Deferred` instead, depending on the use case
   */
  def cont[K, R](body: Cont[IO, K, R]): IO[R] =
    IOCont[K, R](body, Tracing.calculateTracingEvent(body))

  def executionContext: IO[ExecutionContext] = ReadEC

  def monotonic: IO[FiniteDuration] = Monotonic

  /**
   * A non-terminating `IO`, alias for `async(_ => ())`.
   */
  def never[A]: IO[A] = _never

  /**
   * An IO that contains an empty Option.
   *
   * @see
   *   [[some]] for the non-empty Option variant
   */
  def none[A]: IO[Option[A]] = pure(None)

  /**
   * An IO that contains some Option of the given value.
   *
   * @see
   *   [[none]] for the empty Option variant
   */
  def some[A](a: A): IO[Option[A]] = pure(Some(a))

  /**
   * Like `Parallel.parTraverse`, but limits the degree of parallelism.
   */
  def parTraverseN[T[_]: Traverse, A, B](n: Int)(ta: T[A])(f: A => IO[B]): IO[T[B]] =
    _asyncForIO.parTraverseN(n)(ta)(f)

  /**
   * Like `Parallel.parSequence`, but limits the degree of parallelism.
   */
  def parSequenceN[T[_]: Traverse, A](n: Int)(tma: T[IO[A]]): IO[T[A]] =
    _asyncForIO.parSequenceN(n)(tma)

  /**
   * Like `Parallel.parReplicateA`, but limits the degree of parallelism.
   */
  def parReplicateAN[A](n: Int)(replicas: Int, ma: IO[A]): IO[List[A]] =
    _asyncForIO.parReplicateAN(n)(replicas, ma)

  /**
   * Lifts a pure value into `IO`.
   *
   * This should ''only'' be used if the value in question has "already" been computed! In other
   * words, something like `IO.pure(readLine)` is most definitely not the right thing to do!
   * However, `IO.pure(42)` is correct and will be more efficient (when evaluated) than
   * `IO(42)`, due to avoiding the allocation of extra thunks.
   */
  def pure[A](value: A): IO[A] = Pure(value)

  /**
   * Constructs an `IO` which sequences the specified exception.
   *
   * If this `IO` is run using `unsafeRunSync` or `unsafeRunTimed`, the exception will be
   * thrown. This exception can be "caught" (or rather, materialized into value-space) using the
   * `attempt` method.
   *
   * @see
   *   [[IO#attempt]]
   */
  def raiseError[A](t: Throwable): IO[A] = Error(t)

  /**
   * @return
   *   a randomly-generated UUID
   *
   * This is equivalent to `UUIDGen[IO].randomUUID`, just provided as a method for convenience
   */
  def randomUUID: IO[UUID] = UUIDGen[IO].randomUUID

  def realTime: IO[FiniteDuration] = RealTime

  /**
   * Creates an asynchronous task that on evaluation sleeps for the specified duration, emitting
   * a notification on completion.
   *
   * This is the pure, non-blocking equivalent to:
   *
   *   - `Thread.sleep` (JVM)
   *   - `ScheduledExecutorService.schedule` (JVM)
   *   - `setTimeout` (JavaScript)
   *
   * You can combine it with `flatMap` to create delayed tasks:
   *
   * {{{
   *   val timeout = IO.sleep(10.seconds).flatMap { _ =>
   *     IO.raiseError(new TimeoutException)
   *   }
   * }}}
   *
   * The created task is cancelable and so it can be used safely in race conditions without
   * resource leakage.
   *
   * @param delay
   *   the time span to wait before emitting the tick
   *
   * @return
   *   a new asynchronous and cancelable `IO` that will sleep for the specified duration and
   *   then finally emit a tick
   */
  def sleep(delay: FiniteDuration): IO[Unit] =
    Sleep(delay)

  def trace: IO[Trace] =
    IOTrace

  def uncancelable[A](body: Poll[IO] => IO[A]): IO[A] =
    Uncancelable(body, Tracing.calculateTracingEvent(body))

  private[this] val _unit: IO[Unit] = Pure(())

  /**
   * Alias for `IO.pure(())`.
   */
  def unit: IO[Unit] = _unit

  // utilities

  def stub: IO[Nothing] = {
    val e = new NotImplementedError("This IO is not implemented")
    raiseError(e)
  }

  def bothOutcome[A, B](left: IO[A], right: IO[B]): IO[(OutcomeIO[A], OutcomeIO[B])] =
    left.bothOutcome(right)

  def both[A, B](left: IO[A], right: IO[B]): IO[(A, B)] =
    asyncForIO.both(left, right)

  /**
   * Constructs an `IO` which evaluates the given `Future` and produces the result (or failure).
   *
   * Because `Future` eagerly evaluates, as well as because it memoizes, this function takes its
   * parameter as an `IO`, which could be lazily evaluated. If this laziness is appropriately
   * threaded back to the definition site of the `Future`, it ensures that the computation is
   * fully managed by `IO` and thus referentially transparent.
   *
   * Example:
   *
   * {{{
   *   // Lazy evaluation, equivalent with by-name params
   *   IO.fromFuture(IO(f))
   *
   *   // Eager evaluation, for pure futures
   *   IO.fromFuture(IO.pure(f))
   * }}}
   *
   * Roughly speaking, the following identities hold:
   *
   * {{{
   * IO.fromFuture(IO(f)).unsafeToFuture() === f // true-ish (except for memoization)
   * IO.fromFuture(IO(ioa.unsafeToFuture())) === ioa // true
   * }}}
   *
   * @see
   *   [[IO#unsafeToFuture]]
   */
  def fromFuture[A](fut: IO[Future[A]]): IO[A] =
    asyncForIO.fromFuture(fut)

  /**
   * Run two IO tasks concurrently, and return the first to finish, either in success or error.
   * The loser of the race is canceled.
   *
   * The two tasks are executed in parallel, the winner being the first that signals a result.
   *
   * As an example see [[IO.timeout]] and [[IO.timeoutTo]]
   *
   * Also see [[racePair]] for a version that does not cancel the loser automatically on
   * successful results.
   *
   * @param left
   *   is the "left" task participating in the race
   * @param right
   *   is the "right" task participating in the race
   */
  def race[A, B](left: IO[A], right: IO[B]): IO[Either[A, B]] =
    asyncForIO.race(left, right)

  /**
   * Run two IO tasks concurrently, and returns a pair containing both the winner's successful
   * value and the loser represented as a still-unfinished task.
   *
   * On usage the user has the option of canceling the losing task, this being equivalent with
   * plain [[race]]:
   *
   * {{{
   *   val ioA: IO[A] = ???
   *   val ioB: IO[B] = ???
   *
   *   IO.racePair(ioA, ioB).flatMap {
   *     case Left((a, fiberB)) =>
   *       fiberB.cancel.as(a)
   *     case Right((fiberA, b)) =>
   *       fiberA.cancel.as(b)
   *   }
   * }}}
   *
   * See [[race]] for a simpler version that cancels the loser immediately.
   *
   * @param left
   *   is the "left" task participating in the race
   * @param right
   *   is the "right" task participating in the race
   */
  def racePair[A, B](
      left: IO[A],
      right: IO[B]): IO[Either[(OutcomeIO[A], FiberIO[B]), (FiberIO[A], OutcomeIO[B])]] =
    RacePair(left, right)

  def ref[A](a: A): IO[Ref[IO, A]] = IO(Ref.unsafe(a))

  def deferred[A]: IO[Deferred[IO, A]] = IO(Deferred.unsafe)

  def bracketFull[A, B](acquire: Poll[IO] => IO[A])(use: A => IO[B])(
      release: (A, OutcomeIO[B]) => IO[Unit]): IO[B] =
    IO.uncancelable { poll =>
      acquire(poll).flatMap { a => IO.defer(poll(use(a))).guaranteeCase(release(a, _)) }
    }

  /*
   * Produce a value that is guaranteed to be unique ie
   * (IO.unique, IO.unique).mapN(_ =!= _)
   */
  def unique: IO[Unique.Token] = _asyncForIO.unique

  /**
   * Returns the given argument if `cond` is true, otherwise `IO.Unit`
   *
   * @see
   *   [[IO.unlessA]] for the inverse
   * @see
   *   [[IO.raiseWhen]] for conditionally raising an error
   */
  def whenA(cond: Boolean)(action: => IO[Unit]): IO[Unit] =
    Applicative[IO].whenA(cond)(action)

  /**
   * Returns the given argument if `cond` is false, otherwise `IO.Unit`
   *
   * @see
   *   [[IO.whenA]] for the inverse
   * @see
   *   [[IO.raiseWhen]] for conditionally raising an error
   */
  def unlessA(cond: Boolean)(action: => IO[Unit]): IO[Unit] =
    Applicative[IO].unlessA(cond)(action)

  /**
   * Returns `raiseError` when the `cond` is true, otherwise `IO.unit`
   *
   * @example
   *   {{{
   * val tooMany = 5
   * val x: Int = ???
   * IO.raiseWhen(x >= tooMany)(new IllegalArgumentException("Too many"))
   *   }}}
   */
  def raiseWhen(cond: Boolean)(e: => Throwable): IO[Unit] =
    IO.whenA(cond)(IO.raiseError(e))

  /**
   * Returns `raiseError` when `cond` is false, otherwise IO.unit
   *
   * @example
   *   {{{
   * val tooMany = 5
   * val x: Int = ???
   * IO.raiseUnless(x < tooMany)(new IllegalArgumentException("Too many"))
   *   }}}
   */
  def raiseUnless(cond: Boolean)(e: => Throwable): IO[Unit] =
    IO.unlessA(cond)(IO.raiseError(e))

  /**
   * Prints a value to the standard output using the implicit `cats.Show` instance.
   *
   * @see
   *   `cats.effect.std.Console` for more standard input, output and error operations
   *
   * @param a
   *   value to be printed to the standard output
   */
  def print[A](a: A)(implicit S: Show[A] = Show.fromToString[A]): IO[Unit] =
    Console[IO].print(a)

  /**
   * Prints a value to the standard output followed by a new line using the implicit `cats.Show`
   * instance.
   *
   * @see
   *   `cats.effect.std.Console` for more standard input, output and error operations
   *
   * @param a
   *   value to be printed to the standard output
   */
  def println[A](a: A)(implicit S: Show[A] = Show.fromToString[A]): IO[Unit] =
    Console[IO].println(a)

  /**
   * Lifts an `Eval` into `IO`.
   *
   * This function will preserve the evaluation semantics of any actions that are lifted into
   * the pure `IO`. Eager `Eval` instances will be converted into thunk-less `IO` (i.e. eager
   * `IO`), while lazy eval and memoized will be executed as such.
   */
  def eval[A](fa: Eval[A]): IO[A] =
    fa match {
      case Now(a) => pure(a)
      case notNow => apply(notNow.value)
    }

  /**
   * Lifts an `Option[A]` into the `IO[A]` context, raising the throwable if the option is
   * empty.
   */
  def fromOption[A](o: Option[A])(orElse: => Throwable): IO[A] =
    o match {
      case None => raiseError(orElse)
      case Some(value) => pure(value)
    }

  /**
   * Lifts an `Either[Throwable, A]` into the `IO[A]` context, raising the throwable if it
   * exists.
   */
  def fromEither[A](e: Either[Throwable, A]): IO[A] =
    e match {
      case Right(a) => pure(a)
      case Left(err) => raiseError(err)
    }

  /**
   * Lifts an `Try[A]` into the `IO[A]` context, raising the throwable if it exists.
   */
  def fromTry[A](t: Try[A]): IO[A] =
    t match {
      case Success(a) => pure(a)
      case Failure(err) => raiseError(err)
    }

  // instances

  implicit def showForIO[A: Show]: Show[IO[A]] =
    Show.show {
      case Pure(a) => s"IO(${a.show})"
      case _ => "IO(...)"
    }

  implicit def monoidForIO[A: Monoid]: Monoid[IO[A]] =
    new IOMonoid[A]

  protected class IOMonoid[A](override implicit val A: Monoid[A])
      extends IOSemigroup[A]
      with Monoid[IO[A]] {
    def empty = IO.pure(A.empty)
  }

  implicit val semigroupKForIO: SemigroupK[IO] =
    new IOSemigroupK

  protected class IOSemigroupK extends SemigroupK[IO] {
    final override def combineK[A](a: IO[A], b: IO[A]): IO[A] =
      a.handleErrorWith(_ => b)
  }

  implicit def alignForIO: Align[IO] = _alignForIO

  private[this] val _alignForIO = new Align[IO] {
    def align[A, B](fa: IO[A], fb: IO[B]): IO[Ior[A, B]] =
      alignWith(fa, fb)(identity)

    override def alignWith[A, B, C](fa: IO[A], fb: IO[B])(f: Ior[A, B] => C): IO[C] =
      fa.redeemWith(
        t => fb.redeemWith(_ => IO.raiseError(t), b => IO.pure(f(Ior.right(b)))),
        a => fb.redeem(_ => f(Ior.left(a)), b => f(Ior.both(a, b)))
      )

    def functor: Functor[IO] = Functor[IO]
  }

  private[this] val _asyncForIO: kernel.Async[IO] = new kernel.Async[IO]
    with StackSafeMonad[IO] {

    override def async[A](k: (Either[Throwable, A] => Unit) => IO[Option[IO[Unit]]]): IO[A] =
      IO.async(k)

    override def async_[A](k: (Either[Throwable, A] => Unit) => Unit): IO[A] =
      IO.async_(k)

    override def as[A, B](ioa: IO[A], b: B): IO[B] =
      ioa.as(b)

    override def attempt[A](ioa: IO[A]): IO[Either[Throwable, A]] =
      ioa.attempt

    def forceR[A, B](left: IO[A])(right: IO[B]): IO[B] =
      left.forceR(right)

    def pure[A](x: A): IO[A] =
      IO.pure(x)

    override def guarantee[A](fa: IO[A], fin: IO[Unit]): IO[A] =
      fa.guarantee(fin)

    override def guaranteeCase[A](fa: IO[A])(fin: OutcomeIO[A] => IO[Unit]): IO[A] =
      fa.guaranteeCase(fin)

    override def handleError[A](fa: IO[A])(f: Throwable => A): IO[A] =
      fa.handleError(f)

    override def timeout[A](fa: IO[A], duration: FiniteDuration)(
        implicit ev: TimeoutException <:< Throwable): IO[A] = {
      fa.timeout(duration)
    }

    def handleErrorWith[A](fa: IO[A])(f: Throwable => IO[A]): IO[A] =
      fa.handleErrorWith(f)

    def raiseError[A](e: Throwable): IO[A] =
      IO.raiseError(e)

    def cont[K, R](body: Cont[IO, K, R]): IO[R] = IO.cont(body)

    def evalOn[A](fa: IO[A], ec: ExecutionContext): IO[A] =
      fa.evalOn(ec)

    val executionContext: IO[ExecutionContext] =
      IO.executionContext

    def onCancel[A](ioa: IO[A], fin: IO[Unit]): IO[A] =
      ioa.onCancel(fin)

    override def bracketFull[A, B](acquire: Poll[IO] => IO[A])(use: A => IO[B])(
        release: (A, OutcomeIO[B]) => IO[Unit]): IO[B] =
      IO.bracketFull(acquire)(use)(release)

    val monotonic: IO[FiniteDuration] = IO.monotonic

    val realTime: IO[FiniteDuration] = IO.realTime

    def sleep(time: FiniteDuration): IO[Unit] =
      IO.sleep(time)

    def canceled: IO[Unit] =
      IO.canceled

    def cede: IO[Unit] = IO.cede

    override def productL[A, B](left: IO[A])(right: IO[B]): IO[A] =
      left.productL(right)

    override def productR[A, B](left: IO[A])(right: IO[B]): IO[B] =
      left.productR(right)

    override def replicateA[A](n: Int, fa: IO[A]): IO[List[A]] =
      fa.replicateA(n)

    def start[A](fa: IO[A]): IO[FiberIO[A]] =
      fa.start

    def uncancelable[A](body: Poll[IO] => IO[A]): IO[A] =
      IO.uncancelable(body)

    override def map[A, B](fa: IO[A])(f: A => B): IO[B] =
      fa.map(f)

    def flatMap[A, B](fa: IO[A])(f: A => IO[B]): IO[B] =
      fa.flatMap(f)

    override def delay[A](thunk: => A): IO[A] = IO(thunk)

    /**
     * Like [[IO.delay]] but intended for thread blocking operations. `blocking` will shift the
     * execution of the blocking operation to a separate threadpool to avoid blocking on the
     * main execution context. See the thread-model documentation for more information on why
     * this is necessary. Note that the created effect will be uncancelable; if you need
     * cancelation, then you should use [[IO.interruptible]] or [[IO.interruptibleMany]].
     *
     * {{{
     * IO.blocking(scala.io.Source.fromFile("path").mkString)
     * }}}
     *
     * @param thunk
     *   The side effect which is to be suspended in `IO` and evaluated on a blocking execution
     *   context
     */
    override def blocking[A](thunk: => A): IO[A] = IO.blocking(thunk)

    /**
     * Like [[IO.blocking]] but will attempt to abort the blocking operation using thread
     * interrupts in the event of cancelation. The interrupt will be attempted only once.
     *
     * @param thunk
     *   The side effect which is to be suspended in `IO` and evaluated on a blocking execution
     *   context
     */
    override def interruptible[A](thunk: => A): IO[A] = IO.interruptible(thunk)

    /**
     * Like [[IO.blocking]] but will attempt to abort the blocking operation using thread
     * interrupts in the event of cancelation. The interrupt will be attempted repeatedly until
     * the blocking operation completes or exits.
     *
     * @param thunk
     *   The side effect which is to be suspended in `IO` and evaluated on a blocking execution
     *   context
     */
    override def interruptibleMany[A](thunk: => A): IO[A] = IO.interruptibleMany(thunk)

    def suspend[A](hint: Sync.Type)(thunk: => A): IO[A] =
      IO.suspend(hint)(thunk)

    override def void[A](ioa: IO[A]): IO[Unit] = ioa.void

    override def redeem[A, B](fa: IO[A])(recover: Throwable => B, f: A => B): IO[B] =
      fa.redeem(recover, f)

    override def redeemWith[A, B](
        fa: IO[A])(recover: Throwable => IO[B], bind: A => IO[B]): IO[B] =
      fa.redeemWith(recover, bind)

    override def ref[A](a: A): IO[Ref[IO, A]] = IO.ref(a)

    override def deferred[A]: IO[Deferred[IO, A]] = IO.deferred

    override def map2Eval[A, B, C](fa: IO[A], fb: Eval[IO[B]])(fn: (A, B) => C): Eval[IO[C]] =
      Eval.now(
        for {
          a <- fa
          b <- fb.value
        } yield fn(a, b)
      )

    override def syncStep[G[_], A](fa: IO[A], limit: Int)(
        implicit G: Sync[G]): G[Either[IO[A], A]] = {
      def interpret[B](io: IO[B], limit: Int): G[Either[IO[B], (B, Int)]] = {
        if (limit <= 0) {
          G.pure(Left(io))
        } else {
          io match {
            case IO.Pure(a) => G.pure(Right((a, limit)))
            case IO.Error(t) => G.raiseError(t)
            case IO.Delay(thunk, _) => G.delay(thunk()).map(a => Right((a, limit)))
            case IO.RealTime => G.realTime.map(a => Right((a, limit)))
            case IO.Monotonic => G.monotonic.map(a => Right((a, limit)))

            case IO.Map(ioe, f, _) =>
              interpret(ioe, limit - 1).map {
                case Left(_) => Left(io)
                case Right((a, limit)) => Right((f(a), limit))
              }

            case IO.FlatMap(ioe, f, _) =>
              interpret(ioe, limit - 1).flatMap {
                case Left(_) => G.pure(Left(io))
                case Right((a, limit)) => interpret(f(a), limit - 1)
              }

            case IO.Attempt(ioe) =>
              interpret(ioe, limit - 1)
                .map {
                  case Left(_) => Left(io)
                  case Right((a, limit)) => Right((a.asRight[Throwable].asInstanceOf[B], limit))
                }
                .handleError(t => Right((t.asLeft[IO[B]], limit - 1)))

            case IO.HandleErrorWith(ioe, f, _) =>
              interpret(ioe, limit - 1)
                .map {
                  case Left(_) => Left(io)
                  case r @ Right(_) => r
                }
                .handleErrorWith(t => interpret(f(t), limit - 1))

            case _ => G.pure(Left(io))
          }
        }
      }

      interpret(fa, limit).map(_.map(_._1))
    }
  }

  implicit def asyncForIO: kernel.Async[IO] = _asyncForIO

  private[this] val _parallelForIO: Parallel.Aux[IO, Par] =
    spawn.parallelForGenSpawn[IO, Throwable]

  implicit def parallelForIO: Parallel.Aux[IO, Par] = _parallelForIO

  implicit val consoleForIO: Console[IO] =
    Console.make

  implicit val envForIO: Env[IO] = Env.make

  // This is cached as a val to save allocations, but it uses ops from the Async
  // instance which is also cached as a val, and therefore needs to appear
  // later in the file
  private[this] val _never: IO[Nothing] = asyncForIO.never

  // implementations

  private[effect] final case class Pure[+A](value: A) extends IO[A] {
    def tag = 0
    override def toString: String = s"IO($value)"
  }

  private[effect] final case class Error(t: Throwable) extends IO[Nothing] {
    def tag = 1
  }

  private[effect] final case class Delay[+A](thunk: () => A, event: TracingEvent)
      extends IO[A] {
    def tag = 2
  }

  private[effect] case object RealTime extends IO[FiniteDuration] {
    def tag = 3
  }

  private[effect] case object Monotonic extends IO[FiniteDuration] {
    def tag = 4
  }

  private[effect] case object ReadEC extends IO[ExecutionContext] {
    def tag = 5
  }

  private[effect] final case class Map[E, +A](ioe: IO[E], f: E => A, event: TracingEvent)
      extends IO[A] {
    def tag = 6
  }

  private[effect] final case class FlatMap[E, +A](
      ioe: IO[E],
      f: E => IO[A],
      event: TracingEvent)
      extends IO[A] {
    def tag = 7
  }

  private[effect] final case class Attempt[+A](ioa: IO[A]) extends IO[Either[Throwable, A]] {
    def tag = 8
  }

  private[effect] final case class HandleErrorWith[+A](
      ioa: IO[A],
      f: Throwable => IO[A],
      event: TracingEvent)
      extends IO[A] {
    def tag = 9
  }

  private[effect] case object Canceled extends IO[Unit] {
    def tag = 10
  }

  private[effect] final case class OnCancel[+A](ioa: IO[A], fin: IO[Unit]) extends IO[A] {
    def tag = 11
  }

  private[effect] final case class Uncancelable[+A](
      body: Poll[IO] => IO[A],
      event: TracingEvent)
      extends IO[A] {
    def tag = 12
  }
  private[effect] object Uncancelable {
    // INTERNAL, it's only created by the runloop itself during the execution of `Uncancelable`
    final case class UnmaskRunLoop[+A](ioa: IO[A], id: Int, self: IOFiber[_]) extends IO[A] {
      def tag = 13
    }
  }

  // Low level construction that powers `async`
  private[effect] final case class IOCont[K, R](body: Cont[IO, K, R], event: TracingEvent)
      extends IO[R] {
    def tag = 14
  }
  private[effect] object IOCont {
    // INTERNAL, it's only created by the runloop itself during the execution of `IOCont`
    final case class Get[A](state: ContState) extends IO[A] {
      def tag = 15
    }
  }

  private[effect] case object Cede extends IO[Unit] {
    def tag = 16
  }

  private[effect] final case class Start[A](ioa: IO[A]) extends IO[FiberIO[A]] {
    def tag = 17
  }

  private[effect] final case class RacePair[A, B](ioa: IO[A], iob: IO[B])
      extends IO[Either[(OutcomeIO[A], FiberIO[B]), (FiberIO[A], OutcomeIO[B])]] {
    def tag = 18
  }

  private[effect] final case class Sleep(delay: FiniteDuration) extends IO[Unit] {
    def tag = 19
  }

  private[effect] final case class EvalOn[+A](ioa: IO[A], ec: ExecutionContext) extends IO[A] {
    def tag = 20
  }

  private[effect] final case class Blocking[+A](
      hint: Sync.Type,
      thunk: () => A,
      event: TracingEvent)
      extends IO[A] {
    def tag = 21
  }

  private[effect] final case class Local[+A](f: IOLocalState => (IOLocalState, A))
      extends IO[A] {
    def tag = 22
  }

  private[effect] case object IOTrace extends IO[Trace] {
    def tag = 23
  }

  // INTERNAL, only created by the runloop itself as the terminal state of several operations
  private[effect] case object EndFiber extends IO[Nothing] {
    def tag = -1
  }

}<|MERGE_RESOLUTION|>--- conflicted
+++ resolved
@@ -910,7 +910,6 @@
 
   /**
    * Translates this `IO[A]` into a `SyncIO` value which, when evaluated, runs the original `IO`
-<<<<<<< HEAD
    * to its completion, the `limit` number of stages, or until the first stage that cannot be
    * expressed with `SyncIO` (typically an asynchronous boundary).
    *
@@ -919,53 +918,6 @@
    */
   def syncStep(limit: Int): SyncIO[Either[IO[A], A]] =
     IO.asyncForIO.syncStep[SyncIO, A](this, limit)
-=======
-   * to its completion, or until the first asynchronous, boundary, whichever is encountered
-   * first.
-   */
-  def syncStep: SyncIO[Either[IO[A], A]] = {
-    def interpret[B](io: IO[B]): SyncIO[Either[IO[B], B]] =
-      io match {
-        case IO.Pure(a) => SyncIO.pure(Right(a))
-        case IO.Error(t) => SyncIO.raiseError(t)
-        case IO.Delay(thunk, _) => SyncIO.delay(thunk()).map(Right(_))
-        case IO.RealTime => SyncIO.realTime.map(Right(_))
-        case IO.Monotonic => SyncIO.monotonic.map(Right(_))
-
-        case IO.Map(ioe, f, _) =>
-          interpret(ioe).map {
-            case Left(io) => Left(io.map(f))
-            case Right(a) => Right(f(a))
-          }
-
-        case IO.FlatMap(ioe, f, _) =>
-          interpret(ioe).flatMap {
-            case Left(io) => SyncIO.pure(Left(io.flatMap(f)))
-            case Right(a) => interpret(f(a))
-          }
-
-        case IO.Attempt(ioe) =>
-          interpret(ioe)
-            .map {
-              case Left(io) => Left(io.attempt)
-              case Right(a) => Right(a.asRight[Throwable])
-            }
-            .handleError(t => Right(t.asLeft[IO[B]]))
-
-        case IO.HandleErrorWith(ioe, f, _) =>
-          interpret(ioe)
-            .map {
-              case Left(io) => Left(io.handleErrorWith(f))
-              case Right(a) => Right(a)
-            }
-            .handleErrorWith(t => interpret(f(t)))
-
-        case _ => SyncIO.pure(Left(io))
-      }
-
-    interpret(this)
-  }
->>>>>>> 5ce130df
 
   /**
    * Evaluates the current `IO` in an infinite loop, terminating only on error or cancelation.
@@ -1011,13 +963,8 @@
    * Newtype encoding for an `IO` datatype that has a `cats.Applicative` capable of doing
    * parallel processing in `ap` and `map2`, needed for implementing `cats.Parallel`.
    *
-<<<<<<< HEAD
    * For converting back and forth you can use either the `Parallel[IO]` instance or the methods
    * `cats.effect.kernel.Par.ParallelF.apply` for wrapping any `IO` value and
-=======
-   * For converting back and forth you can use either the `Parallel[IO]` instance or
-   * the methods `cats.effect.kernel.Par.ParallelF.apply` for wrapping any `IO` value and
->>>>>>> 5ce130df
    * `cats.effect.kernel.Par.ParallelF.value` for unwrapping it.
    *
    * The encoding is based on the "newtypes" project by Alexander Konovalov, chosen because it's
@@ -1723,20 +1670,20 @@
 
             case IO.Map(ioe, f, _) =>
               interpret(ioe, limit - 1).map {
-                case Left(_) => Left(io)
+                case Left(io) => Left(io.map(f))
                 case Right((a, limit)) => Right((f(a), limit))
               }
 
             case IO.FlatMap(ioe, f, _) =>
               interpret(ioe, limit - 1).flatMap {
-                case Left(_) => G.pure(Left(io))
+                case Left(io) => G.pure(Left(io.flatMap(f)))
                 case Right((a, limit)) => interpret(f(a), limit - 1)
               }
 
             case IO.Attempt(ioe) =>
               interpret(ioe, limit - 1)
                 .map {
-                  case Left(_) => Left(io)
+                  case Left(io) => Left(io.attempt)
                   case Right((a, limit)) => Right((a.asRight[Throwable].asInstanceOf[B], limit))
                 }
                 .handleError(t => Right((t.asLeft[IO[B]], limit - 1)))
@@ -1744,7 +1691,7 @@
             case IO.HandleErrorWith(ioe, f, _) =>
               interpret(ioe, limit - 1)
                 .map {
-                  case Left(_) => Left(io)
+                  case Left(io) => Left(io.handleErrorWith(f))
                   case r @ Right(_) => r
                 }
                 .handleErrorWith(t => interpret(f(t), limit - 1))
