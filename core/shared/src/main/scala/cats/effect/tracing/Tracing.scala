--- conflicted
+++ resolved
@@ -38,53 +38,10 @@
     "scala."
   )
 
-<<<<<<< HEAD
   private[this] final val stackTraceMethodNameFilter: Array[String] = Array(
     "$c_jl_",
     "$c_Lcats_effect_"
   )
-=======
-  private[this] def applyStackTraceFilter(callSiteClassName: String): Boolean = {
-    val len = stackTraceFilter.length
-    var idx = 0
-    while (idx < len) {
-      if (callSiteClassName.startsWith(stackTraceFilter(idx))) {
-        return true
-      }
-
-      idx += 1
-    }
-
-    false
-  }
-
-  private[this] def getOpAndCallSite(
-      stackTrace: Array[StackTraceElement]): StackTraceElement = {
-    val len = stackTrace.length
-    var idx = 1
-    while (idx < len) {
-      val methodSite = stackTrace(idx - 1)
-      val callSite = stackTrace(idx)
-      val callSiteClassName = callSite.getClassName
-
-      if (!applyStackTraceFilter(callSiteClassName)) {
-        val methodSiteMethodName = methodSite.getMethodName
-        val op = NameTransformer.decode(methodSiteMethodName)
-
-        return new StackTraceElement(
-          op + " @ " + callSiteClassName,
-          callSite.getMethodName,
-          callSite.getFileName,
-          callSite.getLineNumber
-        )
-      }
-
-      idx += 1
-    }
-
-    null
-  }
->>>>>>> 6be0e296
 
   def augmentThrowable(enhancedExceptions: Boolean, t: Throwable, events: RingBuffer): Unit = {
     def applyRunLoopFilter(ste: StackTraceElement): Boolean = {
@@ -118,7 +75,6 @@
       buffer.toArray
     }
 
-<<<<<<< HEAD
     def applyStackTraceFilter(
         callSiteClassName: String,
         callSiteMethodName: String): Boolean = {
@@ -174,8 +130,6 @@
       null
     }
 
-=======
->>>>>>> 6be0e296
     if (isStackTracing && enhancedExceptions) {
       val stackTrace = t.getStackTrace
       if (!stackTrace.isEmpty) {
