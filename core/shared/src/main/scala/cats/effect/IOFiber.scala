/*
 * Copyright 2020 Typelevel
 *
 * Licensed under the Apache License, Version 2.0 (the "License");
 * you may not use this file except in compliance with the License.
 * You may obtain a copy of the License at
 *
 *     http://www.apache.org/licenses/LICENSE-2.0
 *
 * Unless required by applicable law or agreed to in writing, software
 * distributed under the License is distributed on an "AS IS" BASIS,
 * WITHOUT WARRANTIES OR CONDITIONS OF ANY KIND, either express or implied.
 * See the License for the specific language governing permissions and
 * limitations under the License.
 */

package cats.effect

import cats.~>
import cats.implicits._

import scala.annotation.{switch, tailrec}
import scala.concurrent.ExecutionContext
import scala.concurrent.duration._
import scala.util.control.NonFatal

import java.util.concurrent.RejectedExecutionException
import java.util.concurrent.atomic.{AtomicBoolean, AtomicInteger, AtomicReference}

/*
 * Rationale on memory barrier exploitation in this class...
 *
 * The runloop is held by a single thread at any moment in
 * time. This is ensured by the `suspended` AtomicBoolean,
 * which is set to `true` when evaluation of an `Async` causes
 * us to semantically block. Releasing the runloop can thus
 * only be done by passing through a write barrier (on `suspended`),
 * and relocating that runloop can itself only be achieved by
 * passing through that same read/write barrier (a CAS on
 * `suspended`).
 *
 * Separate from this, the runloop may be *relocated* to a different
 * thread – for example, when evaluating Cede. When this happens,
 * we pass through a read/write barrier within the Executor as
 * we enqueue the action to restart the runloop, and then again
 * when that action is dequeued on the new thread. This ensures
 * that everything is appropriately published.
 *
 * By this argument, the `conts` stack is non-volatile and can be
 * safely implemented with an array. It is only accessed by one
 * thread at a time (so there are no atomicity concerns), and it
 * only becomes relevant to another thread after passing through
 * either an executor or the `suspended` gate, both of which
 * would ensure safe publication of writes. `ctxs`, `currentCtx`,
 * `masks`, `objectState`, and `booleanState` are all subject to
 * similar arguments. `cancel` and `join` are only made visible
 * by the Executor read/write barriers, but their writes are
 * merely a fast-path and are not necessary for correctness.
 */
private final class IOFiber[A](
    name: String,
    scheduler: unsafe.Scheduler,
    blockingEc: ExecutionContext,
<<<<<<< HEAD
    initMask: Int)
    extends IOFiberPlatform[A]
    with FiberIO[A]
=======
    initMask: Int,
    cb: OutcomeIO[A] => Unit,
    startIO: IO[A],
    startEC: ExecutionContext)
    extends FiberIO[A]
>>>>>>> 03698dd4
    with Runnable {
  import IO._

  // I would rather have these on the stack, but we can't because we sometimes need to relocate our runloop to another fiber
  private[this] var conts: ByteStack = _

  // fast-path to head
  private[this] var currentCtx: ExecutionContext = _
  private[this] var ctxs: ArrayStack[ExecutionContext] = _

  // TODO a non-volatile cancel bit is very unlikely to be observed, in practice, until we hit an async boundary
  private[this] var canceled: Boolean = false

  // allow for 255 masks before conflicting; 255 chosen because it is a familiar bound, and because it's evenly divides UnsignedInt.MaxValue
  // this scheme gives us 16,843,009 (~2^24) potential derived fibers before masks can conflict
  private[this] val childMask: Int = initMask + 255

  private[this] var masks: Int = initMask
  // TODO reason about whether or not the final finalizers are visible here
  private[this] val finalizers = new ArrayStack[IO[Unit]](16)

  private[this] val callbacks = new CallbackStack[A](cb)

  // true when semantically blocking (ensures that we only unblock *once*)
  private[this] val suspended: AtomicBoolean = new AtomicBoolean(true)

  // TODO we may be able to weaken this to just a @volatile
  private[this] val outcome: AtomicReference[OutcomeIO[A]] =
    new AtomicReference()

  private[this] val objectState = new ArrayStack[AnyRef](16)

  private[this] val MaxStackDepth = 512
  private[this] val childCount = IOFiber.childCount

  // similar prefetch for AsyncState
  private[this] val AsyncStateInitial = AsyncState.Initial
  private[this] val AsyncStateRegisteredNoFinalizer = AsyncState.RegisteredNoFinalizer
  private[this] val AsyncStateRegisteredWithFinalizer = AsyncState.RegisteredWithFinalizer

  private[this] val TypeBlocking = Sync.Type.Blocking

  // continuation ids (should all be inlined)
  private[this] val MapK: Byte = 0
  private[this] val FlatMapK: Byte = 1
  private[this] val CancelationLoopK: Byte = 2
  private[this] val RunTerminusK: Byte = 3
  private[this] val AsyncK: Byte = 4
  private[this] val EvalOnK: Byte = 5
  private[this] val HandleErrorWithK: Byte = 6
  private[this] val OnCancelK: Byte = 7
  private[this] val UncancelableK: Byte = 8
  private[this] val UnmaskK: Byte = 9

  // resume ids
  private[this] val ExecR: Byte = 0
  private[this] val AsyncContinueR: Byte = 1
  private[this] val BlockingR: Byte = 2
  private[this] val AfterBlockingSuccessfulR: Byte = 3
  private[this] val AfterBlockingFailedR: Byte = 4
  private[this] val EvalOnR: Byte = 5
  private[this] val CedeR: Byte = 6

  // mutable state for resuming the fiber in different states
  private[this] var resumeTag: Byte = ExecR
  private[this] var resumeNextIteration: Int = 0
  private[this] var asyncContinueEither: Either[Throwable, Any] = _
  private[this] var blockingCur: Blocking[Any] = _
  private[this] var afterBlockingSuccessfulResult: Any = _
  private[this] var afterBlockingFailedError: Throwable = _
  private[this] var evalOnIOA: IO[Any] = _

  // prefetch for Right(())
  private[this] val RightUnit = IOFiber.RightUnit

  // similar prefetch for Outcome
  private[this] val OutcomeCanceled = IOFiber.OutcomeCanceled.asInstanceOf[OutcomeIO[A]]

  var cancel: IO[Unit] = IO uncancelable { _ =>
    IO defer {
      canceled = true

//      println(s"${name}: attempting cancellation")

      // check to see if the target fiber is suspended
      if (resume()) {
        // ...it was! was it masked?
        if (isUnmasked()) {
          // ...nope! take over the target fiber's runloop and run the finalizers
          // println(s"<$name> running cancelation (finalizers.length = ${finalizers.unsafeIndex()})")

          // if we have async finalizers, runLoop may return early
          IO.async_[Unit] { fin =>
//            println(s"${name}: canceller started at ${Thread.currentThread().getName} + ${suspended.get()}")
            asyncCancel(fin)
          }
        } else {
          // it was masked, so we need to wait for it to finish whatever it was doing and cancel itself
          suspend() // allow someone else to take the runloop
          join.void
        }
      } else {
//        println(s"${name}: had to join")
        // it's already being run somewhere; await the finalizers
        join.void
      }
    }
  }

  // this is swapped for an IO.pure(outcome.get()) when we complete
  var join: IO[OutcomeIO[A]] =
    IO.async { cb =>
      IO {
        val handle = registerListener(oc => cb(Right(oc)))

        if (handle == null)
          None // we were already invoked, so no CallbackStack needs to be managed
        else
          Some(IO(handle.clearCurrent()))
      }
    }

  // can return null, meaning that no CallbackStack needs to be later invalidated
  private def registerListener(listener: OutcomeIO[A] => Unit): CallbackStack[A] = {
    if (outcome.get() == null) {
      val back = callbacks.push(listener)

      // double-check
      if (outcome.get() != null) {
        back.clearCurrent()
        listener(outcome.get()) // the implementation of async saves us from double-calls
        null
      } else {
        back
      }
    } else {
      listener(outcome.get())
      null
    }
  }

  // Only the owner of the run-loop can invoke this.
  // Should be invoked at most once per fiber before termination.
  private[this] def done(oc: OutcomeIO[A]): Unit = {
//     println(s"<$name> invoking done($oc); callback = ${callback.get()}")
    join = IO.pure(oc)
    cancel = IO.unit

    outcome.set(oc)

    try {
      callbacks(oc)
    } finally {
      callbacks.lazySet(null) // avoid leaks
    }

    // need to reset masks to 0 to terminate async callbacks
    // busy spinning in `loop`.
    masks = initMask
    // full memory barrier to publish masks
    suspended.set(false)

    // clear out literally everything to avoid any possible memory leaks

    // conts may be null if the fiber was cancelled before it was started
    if (conts != null)
      conts.invalidate()

    currentCtx = null
    ctxs = null

    objectState.invalidate()

    finalizers.invalidate()

    asyncContinueEither = null
    blockingCur = null
    afterBlockingSuccessfulResult = null
    afterBlockingFailedError = null
    evalOnIOA = null
  }

  /*
  4 possible cases for callback and cancellation:
  1. Callback completes before cancelation and takes over the runloop
  2. Callback completes after cancelation and takes over runloop
  3. Callback completes after cancelation and can't take over the runloop
  4. Callback completes after cancelation and after the finalizers have run, so it can take the runloop, but shouldn't
   */
  private[this] def asyncContinue(
      state: AtomicReference[AsyncState],
      e: Either[Throwable, Any]): Unit = {
    state.lazySet(AsyncStateInitial) // avoid leaks

    if (!shouldFinalize()) {
      val ec = currentCtx
      resumeTag = AsyncContinueR
      asyncContinueEither = e
      execute(ec)(this)
    } else {
      asyncCancel(null)
    }
  }

  private[this] def asyncCancel(cb: Either[Throwable, Unit] => Unit): Unit = {
    //       println(s"<$name> running cancelation (finalizers.length = ${finalizers.unsafeIndex()})")
    if (!finalizers.isEmpty()) {
      objectState.push(cb)

      conts = new ByteStack(16)
      conts.push(CancelationLoopK)

      // suppress all subsequent cancelation on this fiber
      masks += 1
      //    println(s"$name: Running finalizers on ${Thread.currentThread().getName}")
      runLoop(finalizers.pop(), 0)
    } else {
      if (cb != null)
        cb(RightUnit)

      done(OutcomeCanceled)
    }
  }

  // masks encoding: initMask => no masks, ++ => push, -- => pop
  @tailrec
  private[this] def runLoop(cur0: IO[Any], iteration: Int): Unit = {
    // cur0 will be null when we're semantically blocked
    if (cur0 == null) {
      return
    }

    val nextIteration = if (iteration > 512) {
      readBarrier()
      0
    } else {
      iteration + 1
    }

    if (shouldFinalize()) {
      asyncCancel(null)
    } else {
      // println(s"<$name> looping on $cur0")
      (cur0.tag: @switch) match {
        case 0 =>
          val cur = cur0.asInstanceOf[Pure[Any]]
          runLoop(succeeded(cur.value, 0), nextIteration)

        case 1 =>
          val cur = cur0.asInstanceOf[Delay[Any]]

          var error: Throwable = null
          val r =
            try cur.thunk()
            catch {
              case NonFatal(t) => error = t
            }

          val next =
            if (error == null) succeeded(r, 0)
            else failed(error, 0)

          runLoop(next, nextIteration)

        case 2 =>
          val cur = cur0.asInstanceOf[Blocking[Any]]
<<<<<<< HEAD
          // we know we're on the JVM here

          if (cur.hint eq TypeBlocking) {
            blockingClosure.prepare(cur, nextIteration)
            blockingEc.execute(blockingClosure)
          } else {
            runLoop(interruptibleImpl(cur, blockingEc), nextIteration)
          }
=======
          resumeTag = BlockingR
          blockingCur = cur
          resumeNextIteration = nextIteration
          blockingEc.execute(this)
>>>>>>> 03698dd4

        case 3 =>
          val cur = cur0.asInstanceOf[Error]
          runLoop(failed(cur.t, 0), nextIteration)

        case 4 =>
          val cur = cur0.asInstanceOf[Async[Any]]

          val done = new AtomicBoolean()

          /*
           * The purpose of this buffer is to ensure that registration takes
           * primacy over callbacks in the event that registration produces
           * errors in sequence. This implements a "queueing" semantic to
           * the callbacks, implying that the callback is sequenced after
           * registration has fully completed, giving us deterministic
           * serialization.
           */
          val state = new AtomicReference[AsyncState](AsyncStateInitial)

          objectState.push(done)
          objectState.push(state)

          val next = cur.k { e =>
            // println(s"<$name> callback run with $e")
            if (!done.getAndSet(true)) {
              val old = state.getAndSet(AsyncState.Complete(e))

              /*
               * We *need* to own the runloop when we return, so we CAS loop
               * on suspended to break the race condition in AsyncK where
               * `state` is set but suspend() has not yet run. If `state` is
               * set then `suspend()` should be right behind it *unless* we
               * have been canceled. If we were canceled, then some other
               * fiber is taking care of our finalizers and will have
               * marked suspended as false, meaning that `canceled` will be set
               * to true. Either way, we won't own the runloop.
               */
              @tailrec
              def loop(): Unit = {
                if (resume()) {
                  if (old == AsyncStateRegisteredWithFinalizer) {
                    // we completed and were not canceled, so we pop the finalizer
                    // note that we're safe to do so since we own the runloop
                    finalizers.pop()
                  }

                  asyncContinue(state, e)
                } else if (!shouldFinalize()) {
                  loop()
                }

                // If we reach this point, it means that somebody else owns the run-loop
                // and will handle cancellation.
              }

              if (old != AsyncStateInitial) {
                // registration already completed, we're good to go
                loop()
              }
            }
          }

          conts.push(AsyncK)
          runLoop(next, nextIteration)

        // ReadEC
        case 5 =>
          runLoop(succeeded(currentCtx, 0), nextIteration)

        case 6 =>
          val cur = cur0.asInstanceOf[EvalOn[Any]]

          // fast-path when it's an identity transformation
          if (cur.ec eq currentCtx) {
            runLoop(cur.ioa, nextIteration)
          } else {
            val ec = cur.ec
            currentCtx = ec
            ctxs.push(ec)
            conts.push(EvalOnK)

            resumeTag = EvalOnR
            evalOnIOA = cur.ioa
            resumeNextIteration = nextIteration
            execute(ec)(this)
          }

        case 7 =>
          val cur = cur0.asInstanceOf[Map[Any, Any]]

          objectState.push(cur.f)
          conts.push(MapK)

          runLoop(cur.ioe, nextIteration)

        case 8 =>
          val cur = cur0.asInstanceOf[FlatMap[Any, Any]]

          objectState.push(cur.f)
          conts.push(FlatMapK)

          runLoop(cur.ioe, nextIteration)

        case 9 =>
          val cur = cur0.asInstanceOf[HandleErrorWith[Any]]

          objectState.push(cur.f)
          conts.push(HandleErrorWithK)

          runLoop(cur.ioa, nextIteration)

        case 10 =>
          val cur = cur0.asInstanceOf[OnCancel[Any]]

          finalizers.push(EvalOn(cur.fin, currentCtx))
          // println(s"pushed onto finalizers: length = ${finalizers.unsafeIndex()}")

          conts.push(OnCancelK)
          runLoop(cur.ioa, nextIteration)

        case 11 =>
          val cur = cur0.asInstanceOf[Uncancelable[Any]]

          masks += 1
          val id = masks
          val poll = new (IO ~> IO) {
            def apply[B](ioa: IO[B]) = IO.UnmaskRunLoop(ioa, id)
          }

          conts.push(UncancelableK)
          runLoop(cur.body(poll), nextIteration)

        // Canceled
        case 12 =>
          canceled = true
          if (!isUnmasked()) {
            runLoop(succeeded((), 0), nextIteration)
          } else {
            // run finalizers immediately
            asyncCancel(null)
          }

        case 13 =>
          val cur = cur0.asInstanceOf[Start[Any]]

          val childName = s"start-${childCount.getAndIncrement()}"
          val initMask2 = childMask

          val ec = currentCtx
          val fiber =
            new IOFiber[Any](childName, scheduler, blockingEc, initMask2, null, cur.ioa, ec)

          // println(s"<$name> spawning <$childName>")

          execute(ec)(fiber)

          runLoop(succeeded(fiber, 0), nextIteration)

        case 14 =>
          // TODO self-cancelation within a nested poll could result in deadlocks in `both`
          // example: uncancelable(p => F.both(fa >> p(canceled) >> fc, fd)).
          // when we check cancelation in the parent fiber, we are using the masking at the point of racePair, rather than just trusting the masking at the point of the poll
          val cur = cur0.asInstanceOf[RacePair[Any, Any]]

          val next =
            IO.async[Either[(OutcomeIO[Any], FiberIO[Any]), (FiberIO[Any], OutcomeIO[Any])]] {
              cb =>
                IO {
                  val initMask2 = childMask
                  val ec = currentCtx
                  val fiberA = new IOFiber[Any](
                    s"racePair-left-${childCount.getAndIncrement()}",
                    scheduler,
                    blockingEc,
                    initMask2,
                    null,
                    cur.ioa,
                    ec)
                  val fiberB = new IOFiber[Any](
                    s"racePair-right-${childCount.getAndIncrement()}",
                    scheduler,
                    blockingEc,
                    initMask2,
                    null,
                    cur.iob,
                    ec)

                  fiberA.registerListener(oc => cb(Right(Left((oc, fiberB)))))
                  fiberB.registerListener(oc => cb(Right(Right((fiberA, oc)))))

                  execute(ec)(fiberA)
                  execute(ec)(fiberB)

                  Some(fiberA.cancel.both(fiberB.cancel).void)
                }
            }

          runLoop(next, nextIteration)

        case 15 =>
          val cur = cur0.asInstanceOf[Sleep]

          val next = IO.async[Unit] { cb =>
            IO {
              val cancel = scheduler.sleep(cur.delay, () => cb(RightUnit))
              Some(IO(cancel.run()))
            }
          }

          runLoop(next, nextIteration)

        // RealTime
        case 16 =>
          runLoop(succeeded(scheduler.nowMillis().millis, 0), nextIteration)

        // Monotonic
        case 17 =>
          runLoop(succeeded(scheduler.monotonicNanos().nanos, 0), nextIteration)

        // Cede
        case 18 =>
          resumeTag = CedeR
          resumeNextIteration = nextIteration
          currentCtx.execute(this)

        case 19 =>
          val cur = cur0.asInstanceOf[UnmaskRunLoop[Any]]

          if (masks == cur.id) {
            masks -= 1
            conts.push(UnmaskK)
          }

          runLoop(cur.ioa, nextIteration)
      }
    }
  }

  // We should attempt finalization if all of the following are true:
  // 1) We own the runloop
  // 2) We have been cancelled
  // 3) We are unmasked
  private[this] def shouldFinalize(): Boolean =
    canceled && isUnmasked()

  private[this] def isUnmasked(): Boolean =
    masks == initMask

  private[this] def resume(): Boolean =
    suspended.compareAndSet(true, false)

  private[this] def suspend(): Unit =
    suspended.set(true)

  private[this] def suspendWithFinalizationCheck(): Unit = {
    // full memory barrier
    suspended.compareAndSet(false, true)
    // race condition check: we may have been cancelled before we suspended
    if (shouldFinalize()) {
      // if we can acquire the run-loop, we can run the finalizers
      // otherwise somebody else picked it up and will run finalizers
      if (resume()) {
        asyncCancel(null)
      }
    }
  }

  // returns the *new* context, not the old
  private[this] def popContext(): ExecutionContext = {
    ctxs.pop()
    val ec = ctxs.peek()
    currentCtx = ec
    ec
  }

  @tailrec
  private[this] def succeeded(result: Any, depth: Int): IO[Any] =
    (conts.pop(): @switch) match {
      case 0 => mapK(result, depth)
      case 1 => flatMapK(result, depth)
      case 2 => cancelationLoopSuccessK()
      case 3 => runTerminusSuccessK(result)
      case 4 => asyncSuccessK(result)
      case 5 => evalOnSuccessK(result)
      case 6 =>
        // handleErrorWithK
        // this is probably faster than the pre-scan we do in failed, since handlers are rarer than flatMaps
        objectState.pop()
        succeeded(result, depth)
      case 7 => onCancelSuccessK(result, depth)
      case 8 => uncancelableSuccessK(result, depth)
      case 9 => unmaskSuccessK(result, depth)
    }

  private[this] def failed(error: Throwable, depth: Int): IO[Any] = {
    // println(s"<$name> failed() with $error")
    val buffer = conts.unsafeBuffer()

    var i = conts.unsafeIndex() - 1
    val orig = i
    var k: Byte = -1

    while (i >= 0 && k < 0) {
      if (buffer(i) == FlatMapK || buffer(i) == MapK)
        i -= 1
      else
        k = buffer(i)
    }

    conts.unsafeSet(i)
    objectState.unsafeSet(objectState.unsafeIndex() - (orig - i))

    // has to be duplicated from succeeded to ensure call-site monomorphism
    (k: @switch) match {
      // (case 0) will never continue to mapK
      // (case 1) will never continue to flatMapK
      case 2 => cancelationLoopFailureK(error)
      case 3 => runTerminusFailureK(error)
      case 4 => asyncFailureK(error, depth)
      case 5 => evalOnFailureK(error)
      case 6 => handleErrorWithK(error, depth)
      case 7 => onCancelFailureK(error, depth)
      case 8 => uncancelableFailureK(error, depth)
      case 9 => unmaskFailureK(error, depth)
    }
  }

  private[this] def execute(ec: ExecutionContext)(action: Runnable): Unit = {
    readBarrier()

    try {
      ec.execute(action)
    } catch {
      case _: RejectedExecutionException =>
        () // swallow this exception, since it means we're being externally murdered, so we should just... drop the runloop
    }
  }

  // TODO figure out if the JVM ever optimizes this away
  private[this] def readBarrier(): Unit = {
    suspended.get()
    ()
  }

  private[effect] def debug(): Unit = {
    println("================")
    println(s"fiber: $name")
    println("================")
    println(s"conts = ${conts.unsafeBuffer().toList.filterNot(_ == 0)}")
    println(s"canceled = $canceled")
    println(s"masks = $masks (out of initMask = $initMask)")
    println(s"suspended = ${suspended.get()}")
    println(s"outcome = ${outcome.get()}")
  }

  ///////////////////////////////////////
  // Implementations of resume methods //
  ///////////////////////////////////////

  /**
   * @note This method should not be used outside of the IO run loop under any circumstance.
   */
  def run(): Unit =
    (resumeTag: @switch) match {
      case 0 => execR()
      case 1 => asyncContinueR()
      case 2 => blockingR()
      case 3 => afterBlockingSuccessfulR()
      case 4 => afterBlockingFailedR()
      case 5 => evalOnR()
      case 6 => cedeR()
    }

  private[this] def execR(): Unit = {
    if (resume()) {
      //      println(s"$name: starting at ${Thread.currentThread().getName} + ${suspended.get()}")

      conts = new ByteStack(16)
      conts.push(RunTerminusK)

      ctxs = new ArrayStack[ExecutionContext](2)
      currentCtx = startEC
      ctxs.push(startEC)

      runLoop(startIO, 0)
    }
  }

  private[this] def asyncContinueR(): Unit = {
    val e = asyncContinueEither
    asyncContinueEither = null
    val next = e match {
      case Left(t) => failed(t, 0)
      case Right(a) => succeeded(a, 0)
    }

    runLoop(next, 0)
  }

  private[this] def blockingR(): Unit = {
    var error: Throwable = null
    val cur = blockingCur
    blockingCur = null
    val r =
      try cur.thunk()
      catch {
        case NonFatal(t) => error = t
      }

    if (error == null) {
      resumeTag = AfterBlockingSuccessfulR
      afterBlockingSuccessfulResult = r
      currentCtx.execute(this)
    } else {
      resumeTag = AfterBlockingFailedR
      afterBlockingFailedError = error
      currentCtx.execute(this)
    }
  }

  private[this] def afterBlockingSuccessfulR(): Unit = {
    val result = afterBlockingSuccessfulResult
    afterBlockingSuccessfulResult = null
    runLoop(succeeded(result, 0), resumeNextIteration)
  }

  private[this] def afterBlockingFailedR(): Unit = {
    val error = afterBlockingFailedError
    afterBlockingFailedError = null
    runLoop(failed(error, 0), resumeNextIteration)
  }

  private[this] def evalOnR(): Unit = {
    val ioa = evalOnIOA
    evalOnIOA = null
    runLoop(ioa, resumeNextIteration)
  }

  private[this] def cedeR(): Unit = {
    runLoop(succeeded((), 0), resumeNextIteration)
  }

  //////////////////////////////////////
  // Implementations of continuations //
  //////////////////////////////////////

  private[this] def mapK(result: Any, depth: Int): IO[Any] = {
    val f = objectState.pop().asInstanceOf[Any => Any]

    var error: Throwable = null

    val transformed =
      try f(result)
      catch {
        case NonFatal(t) => error = t
      }

    if (depth > MaxStackDepth) {
      if (error == null) IO.Pure(transformed)
      else IO.Error(error)
    } else {
      if (error == null) succeeded(transformed, depth + 1)
      else failed(error, depth + 1)
    }
  }

  private[this] def flatMapK(result: Any, depth: Int): IO[Any] = {
    val f = objectState.pop().asInstanceOf[Any => IO[Any]]

    try f(result)
    catch {
      case NonFatal(t) => failed(t, depth + 1)
    }
  }

  private[this] def cancelationLoopSuccessK(): IO[Any] = {
    if (!finalizers.isEmpty()) {
      conts.push(CancelationLoopK)
      runLoop(finalizers.pop(), 0)
    } else {
      // resume external canceller
      val cb = objectState.pop()
      if (cb != null) {
        cb.asInstanceOf[Either[Throwable, Unit] => Unit](RightUnit)
      }
      // resume joiners
      done(OutcomeCanceled)
    }

    null
  }

  private[this] def cancelationLoopFailureK(t: Throwable): IO[Any] = {
    currentCtx.reportFailure(t)

    cancelationLoopSuccessK()
  }

  private[this] def runTerminusSuccessK(result: Any): IO[Any] = {
    val outcome: OutcomeIO[A] =
      if (canceled) // this can happen if we don't check the canceled flag before completion
        OutcomeCanceled
      else
        Outcome.Completed(IO.pure(result.asInstanceOf[A]))

    done(outcome)
    null
  }

  private[this] def runTerminusFailureK(t: Throwable): IO[Any] = {
    val outcome: OutcomeIO[A] =
      if (canceled) // this can happen if we don't check the canceled flag before completion
        OutcomeCanceled
      else
        Outcome.Errored(t)

    done(outcome)
    null
  }

  private[this] def asyncSuccessK(result: Any): IO[Any] = {
    val state = objectState.pop().asInstanceOf[AtomicReference[AsyncState]]
    objectState.pop()

    if (isUnmasked()) {
      result.asInstanceOf[Option[IO[Unit]]] match {
        case Some(cancelToken) =>
          finalizers.push(cancelToken)

          if (!state.compareAndSet(AsyncStateInitial, AsyncStateRegisteredWithFinalizer)) {
            // the callback was invoked before registration
            finalizers.pop()
            asyncContinue(state, state.get().result)
          } else {
            suspendWithFinalizationCheck()
          }

        case None =>
          if (!state.compareAndSet(AsyncStateInitial, AsyncStateRegisteredNoFinalizer)) {
            // the callback was invoked before registration
            asyncContinue(state, state.get().result)
          } else {
            suspendWithFinalizationCheck()
          }
      }
    } else {
      // if we're masked, then don't even bother registering the cancel token
      if (!state.compareAndSet(AsyncStateInitial, AsyncStateRegisteredNoFinalizer)) {
        // the callback was invoked before registration
        asyncContinue(state, state.get().result)
      } else {
        suspendWithFinalizationCheck()
      }
    }

    null
  }

  private[this] def asyncFailureK(t: Throwable, depth: Int): IO[Any] = {
    val state = objectState.pop().asInstanceOf[AtomicReference[AsyncState]]
    val done = objectState.pop().asInstanceOf[AtomicBoolean]

    if (!done.getAndSet(true)) {
      // if we get an error before the callback, then propagate
      failed(t, depth + 1)
    } else {
      // we got the error *after* the callback, but we have queueing semantics
      // so drop the results
      asyncContinue(state, Left(t))

      null
    }
  }

  private[this] def evalOnSuccessK(result: Any): IO[Any] = {
    val ec = popContext()

    if (!shouldFinalize()) {
      resumeTag = AfterBlockingSuccessfulR
      afterBlockingSuccessfulResult = result
      resumeNextIteration = 0
      execute(ec)(this)
    } else {
      asyncCancel(null)
    }

    null
  }

  private[this] def evalOnFailureK(t: Throwable): IO[Any] = {
    val ec = popContext()

    if (!shouldFinalize()) {
      resumeTag = AfterBlockingFailedR
      afterBlockingFailedError = t
      resumeNextIteration = 0
      execute(ec)(this)
    } else {
      asyncCancel(null)
    }

    null
  }

  private[this] def handleErrorWithK(t: Throwable, depth: Int): IO[Any] = {
    val f = objectState.pop().asInstanceOf[Throwable => IO[Any]]

    try f(t)
    catch {
      case NonFatal(t) => failed(t, depth + 1)
    }
  }

  private[this] def onCancelSuccessK(result: Any, depth: Int): IO[Any] = {
    finalizers.pop()
    succeeded(result, depth + 1)
  }

  private[this] def onCancelFailureK(t: Throwable, depth: Int): IO[Any] = {
    finalizers.pop()
    failed(t, depth + 1)
  }

  private[this] def uncancelableSuccessK(result: Any, depth: Int): IO[Any] = {
    masks -= 1
    succeeded(result, depth + 1)
  }

  private[this] def uncancelableFailureK(t: Throwable, depth: Int): IO[Any] = {
    masks -= 1
    failed(t, depth + 1)
  }

  private[this] def unmaskSuccessK(result: Any, depth: Int): IO[Any] = {
    masks += 1
    succeeded(result, depth + 1)
  }

  private[this] def unmaskFailureK(t: Throwable, depth: Int): IO[Any] = {
    masks += 1
    failed(t, depth + 1)
  }
}

private object IOFiber {
  private val childCount = new AtomicInteger(0)

  // prefetch
  final private val OutcomeCanceled = Outcome.Canceled()
  final private val RightUnit = Right(())
}<|MERGE_RESOLUTION|>--- conflicted
+++ resolved
@@ -61,17 +61,12 @@
     name: String,
     scheduler: unsafe.Scheduler,
     blockingEc: ExecutionContext,
-<<<<<<< HEAD
-    initMask: Int)
-    extends IOFiberPlatform[A]
-    with FiberIO[A]
-=======
     initMask: Int,
     cb: OutcomeIO[A] => Unit,
     startIO: IO[A],
     startEC: ExecutionContext)
-    extends FiberIO[A]
->>>>>>> 03698dd4
+    extends IOFiberPlatform[A]
+    with FiberIO[A]
     with Runnable {
   import IO._
 
@@ -338,21 +333,16 @@
 
         case 2 =>
           val cur = cur0.asInstanceOf[Blocking[Any]]
-<<<<<<< HEAD
           // we know we're on the JVM here
 
           if (cur.hint eq TypeBlocking) {
-            blockingClosure.prepare(cur, nextIteration)
-            blockingEc.execute(blockingClosure)
+            resumeTag = BlockingR
+            blockingCur = cur
+            resumeNextIteration = nextIteration
+            blockingEc.execute(this)
           } else {
             runLoop(interruptibleImpl(cur, blockingEc), nextIteration)
           }
-=======
-          resumeTag = BlockingR
-          blockingCur = cur
-          resumeNextIteration = nextIteration
-          blockingEc.execute(this)
->>>>>>> 03698dd4
 
         case 3 =>
           val cur = cur0.asInstanceOf[Error]
