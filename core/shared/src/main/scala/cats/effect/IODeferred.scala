--- conflicted
+++ resolved
@@ -37,37 +37,16 @@
   def get: IO[A] = IO defer {
     val back = cell.get()
 
-<<<<<<< HEAD
     if (back eq Sentinel) IO.asyncCheckAttempt { cb =>
       IO {
-        val handle = callbacks.push(cb)
-=======
-    if (back eq Sentinel) {
-      IO.cont[A, A](new Cont[IO, A, A] {
-        def apply[G[_]: MonadCancelThrow] = {
-          (cb: Either[Throwable, A] => Unit, get: G[A], lift: IO ~> G) =>
-            MonadCancel[G] uncancelable { poll =>
-              val gga = lift {
-                IO {
-                  val stack = callbacks.push(cb)
-                  val handle = stack.currentHandle()
-
-                  val back = cell.get()
-                  if (back eq Sentinel) {
-                    poll(get).onCancel(lift(IO(stack.clearCurrent(handle))))
-                  } else {
-                    stack.clearCurrent(handle)
-                    back.asInstanceOf[A].pure[G]
-                  }
-                }
-              }
->>>>>>> 9fe9367a
+        val stack = callbacks.push(cb)
+        val handle = stack.currentHandle()
 
         val back = cell.get()
         if (back eq Sentinel) {
-          Left(Some(IO(handle.clearCurrent())))
+          Left(Some(IO(stack.clearCurrent(handle))))
         } else {
-          handle.clearCurrent()
+          stack.clearCurrent(handle)
           Right(back.asInstanceOf[A])
         }
       }
