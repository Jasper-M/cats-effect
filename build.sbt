/*
 * Copyright 2020-2022 Typelevel
 *
 * Licensed under the Apache License, Version 2.0 (the "License");
 * you may not use this file except in compliance with the License.
 * You may obtain a copy of the License at
 *
 *     http://www.apache.org/licenses/LICENSE-2.0
 *
 * Unless required by applicable law or agreed to in writing, software
 * distributed under the License is distributed on an "AS IS" BASIS,
 * WITHOUT WARRANTIES OR CONDITIONS OF ANY KIND, either express or implied.
 * See the License for the specific language governing permissions and
 * limitations under the License.
 */

import java.io.File
import java.util.concurrent.TimeUnit

import com.typesafe.tools.mima.core._
import org.openqa.selenium.chrome.ChromeOptions
import org.openqa.selenium.firefox.FirefoxOptions
import org.scalajs.jsenv.nodejs.NodeJSEnv
import org.scalajs.jsenv.selenium.SeleniumJSEnv
import sbtcrossproject.CrossProject

import JSEnv._

ThisBuild / baseVersion := "3.4"

ThisBuild / organization := "org.typelevel"
ThisBuild / organizationName := "Typelevel"

ThisBuild / startYear := Some(2020)
ThisBuild / endYear := Some(2022)

ThisBuild / developers := List(
  Developer(
    "djspiewak",
    "Daniel Spiewak",
    "djspiewak@gmail.com",
    url("https://github.com/djspiewak")),
  Developer(
    "SystemFw",
    "Fabio Labella",
    "fabio.labella2@gmail.com",
    url("https://github.com/SystemFw")),
  Developer(
    "RaasAhsan",
    "Raas Ahsan",
    "raas.ahsan@gmail.com",
    url("https://github.com/RaasAhsan")),
  Developer(
    "TimWSpence",
    "Tim Spence",
    "timothywspence@gmail.com",
    url("https://github.com/TimWSpence")),
  Developer(
    "kubukoz",
    "Jakub Kozłowski",
    "kubukoz@gmail.com",
    url("https://github.com/kubukoz")),
  Developer(
    "mpilquist",
    "Michael Pilquist",
    "mpilquist@gmail.com",
    url("https://github.com/mpilquist")),
  Developer(
    "vasilmkd",
    "Vasil Vasilev",
    "vasil@vasilev.io",
    url("https://github.com/vasilmkd")),
  Developer(
    "bplommer",
    "Ben Plommer",
    "ben.plommer@gmail.com",
    url("https://github.com/bplommer")),
  Developer(
    "wemrysi",
    "Emrys Ingersoll",
    "ingersoll@gmail.com",
    url("https://github.com/wemrysi")),
  Developer(
    "armanbilge",
    "Arman Bilge",
    "armanbilge@gmail.com",
    url("https://github.com/armanbilge")),
  Developer(
    "gvolpe",
    "Gabriel Volpe",
    "volpegabriel@gmail.com",
    url("https://github.com/gvolpe"))
)

val PrimaryOS = "ubuntu-latest"
val Windows = "windows-latest"
val MacOS = "macos-latest"

val Scala213 = "2.13.8"
val Scala3 = "3.0.2"

ThisBuild / crossScalaVersions := Seq(Scala3, "2.12.15", Scala213)

ThisBuild / githubWorkflowUseSbtThinClient := false
ThisBuild / githubWorkflowTargetBranches := Seq("series/3.*")

val OldGuardJava = JavaSpec.temurin("8")
val LTSJava = JavaSpec.temurin("11")
val LatestJava = JavaSpec.temurin("17")
val ScalaJSJava = OldGuardJava
val GraalVM = JavaSpec.graalvm("21.3.0", "11")

ThisBuild / githubWorkflowJavaVersions := Seq(OldGuardJava, LTSJava, LatestJava, GraalVM)
ThisBuild / githubWorkflowOSes := Seq(PrimaryOS, Windows, MacOS)

ThisBuild / githubWorkflowBuildPreamble ++= Seq(
  WorkflowStep.Use(
    UseRef.Public("actions", "setup-node", "v2.4.0"),
    name = Some("Setup NodeJS v14 LTS"),
    params = Map("node-version" -> "14"),
    cond = Some("matrix.ci == 'ciJS'")
  ),
  WorkflowStep.Run(
    List("npm install"),
    name = Some("Install jsdom and source-map-support"),
    cond = Some("matrix.ci == 'ciJS'")
  )
)

ThisBuild / githubWorkflowBuild := Seq(
  WorkflowStep.Sbt(
    List("root/scalafixAll --check"),
    name = Some("Check that scalafix has been run"),
    cond = Some(s"matrix.scala != '$Scala3'")
  ),
  WorkflowStep.Sbt(List("${{ matrix.ci }}")),
  WorkflowStep.Sbt(
    List("docs/mdoc"),
    cond = Some(
      s"(matrix.scala == '$Scala213' || matrix.scala == '$Scala3') && matrix.ci == 'ciJVM'")),
  WorkflowStep.Run(
    List("example/test-jvm.sh ${{ matrix.scala }}"),
    name = Some("Test Example JVM App Within Sbt"),
    cond = Some(s"matrix.ci == 'ciJVM' && matrix.os == '$PrimaryOS'")
  ),
  WorkflowStep.Run(
    List("example/test-js.sh ${{ matrix.scala }}"),
    name = Some("Test Example JavaScript App Using Node"),
    cond = Some(s"matrix.ci == 'ciJS' && matrix.os == '$PrimaryOS'")
  ),
  WorkflowStep.Run(
    List("cd scalafix", "sbt test"),
    name = Some("Scalafix tests"),
    cond =
      Some(s"matrix.scala == '$Scala213' && matrix.ci == 'ciJVM' && matrix.os == '$PrimaryOS'")
  )
)

val ciVariants = CI.AllCIs.map(_.command)
val jsCiVariants = CI.AllJSCIs.map(_.command)
ThisBuild / githubWorkflowBuildMatrixAdditions += "ci" -> ciVariants

ThisBuild / githubWorkflowBuildMatrixExclusions ++= {
  val scalaJavaFilters = for {
    scala <- (ThisBuild / githubWorkflowScalaVersions).value.filterNot(Set(Scala213))
    java <- (ThisBuild / githubWorkflowJavaVersions).value.filterNot(Set(OldGuardJava))
  } yield MatrixExclude(Map("scala" -> scala, "java" -> java.render))

  val windowsAndMacScalaFilters =
    (ThisBuild / githubWorkflowScalaVersions).value.filterNot(Set(Scala213)).flatMap { scala =>
      Seq(
        MatrixExclude(Map("os" -> Windows, "scala" -> scala)),
        MatrixExclude(Map("os" -> MacOS, "scala" -> scala)))
    }

  val jsScalaFilters = for {
    scala <- (ThisBuild / githubWorkflowScalaVersions).value.filterNot(Set(Scala213))
    ci <- jsCiVariants.tail
  } yield MatrixExclude(Map("ci" -> ci, "scala" -> scala))

  val jsJavaAndOSFilters = jsCiVariants.flatMap { ci =>
    val javaFilters =
      (ThisBuild / githubWorkflowJavaVersions).value.filterNot(Set(ScalaJSJava)).map { java =>
        MatrixExclude(Map("ci" -> ci, "java" -> java.render))
      }

    javaFilters ++ Seq(
      MatrixExclude(Map("os" -> Windows, "ci" -> ci)),
      MatrixExclude(Map("os" -> MacOS, "ci" -> ci)))
  }

  // Nice-to-haves but unreliable in CI
  val flakyFilters = Seq(
    MatrixExclude(Map("os" -> Windows, "java" -> GraalVM.render))
  )

  scalaJavaFilters ++ windowsAndMacScalaFilters ++ jsScalaFilters ++ jsJavaAndOSFilters ++ flakyFilters
}

lazy val useJSEnv =
  settingKey[JSEnv]("Use Node.js or a headless browser for running Scala.js tests")
Global / useJSEnv := NodeJS

lazy val testJSIOApp =
  settingKey[Boolean]("Whether to test JVM (false) or Node.js (true) in IOAppSpec")
Global / testJSIOApp := false

ThisBuild / jsEnv := {
  useJSEnv.value match {
    case NodeJS => new NodeJSEnv(NodeJSEnv.Config().withSourceMap(true))
    case Firefox =>
      val options = new FirefoxOptions()
      options.setHeadless(true)
      new SeleniumJSEnv(options)
    case Chrome =>
      val options = new ChromeOptions()
      options.setHeadless(true)
      new SeleniumJSEnv(options)
  }
}

ThisBuild / homepage := Some(url("https://github.com/typelevel/cats-effect"))

ThisBuild / scmInfo := Some(
  ScmInfo(
    url("https://github.com/typelevel/cats-effect"),
    "git@github.com:typelevel/cats-effect.git"))

ThisBuild / apiURL := Some(url("https://typelevel.org/cats-effect/api/3.x/"))

ThisBuild / autoAPIMappings := true

val CatsVersion = "2.7.0"
val Specs2Version = "4.14.1"
val ScalaCheckVersion = "1.15.4"
val DisciplineVersion = "1.2.5"
val CoopVersion = "1.1.1"

val MacrotaskExecutorVersion = "1.0.0"

replaceCommandAlias("ci", CI.AllCIs.map(_.toString).mkString)

addCommandAlias(CI.JVM.command, CI.JVM.toString)
addCommandAlias(CI.JS.command, CI.JS.toString)
addCommandAlias(CI.Firefox.command, CI.Firefox.toString)
addCommandAlias(CI.Chrome.command, CI.Chrome.toString)

addCommandAlias(
  "prePR",
  "; root/clean; root/scalafixAll; scalafmtSbt; +root/scalafmtAll; +root/headerCreate")

val jsProjects: Seq[ProjectReference] =
  Seq(kernel.js, kernelTestkit.js, laws.js, core.js, testkit.js, testsJS, std.js, example.js)

val undocumentedRefs =
  jsProjects ++ Seq[ProjectReference](benchmarks, example.jvm, tests.jvm, tests.js)

lazy val root = project
  .in(file("."))
  .aggregate(rootJVM, rootJS)
  .enablePlugins(NoPublishPlugin)
  .enablePlugins(ScalaUnidocPlugin)
  .settings(
    name := "cats-effect",
    ScalaUnidoc / unidoc / unidocProjectFilter := {
      undocumentedRefs.foldLeft(inAnyProject)((acc, a) => acc -- inProjects(a))
    }
  )

lazy val rootJVM = project
  .aggregate(
    kernel.jvm,
    kernelTestkit.jvm,
    laws.jvm,
    core.jvm,
    testkit.jvm,
    testsJVM,
    std.jvm,
    example.jvm,
    benchmarks)
  .enablePlugins(NoPublishPlugin)

lazy val rootJS = project.aggregate(jsProjects: _*).enablePlugins(NoPublishPlugin)

/**
 * The core abstractions and syntax. This is the most general definition of Cats Effect, without
 * any concrete implementations. This is the "batteries not included" dependency.
 */
lazy val kernel = crossProject(JSPlatform, JVMPlatform)
  .in(file("kernel"))
  .settings(
    name := "cats-effect-kernel",
    libraryDependencies += "org.typelevel" %%% "cats-core" % CatsVersion)
  .settings(
    libraryDependencies += ("org.specs2" %%% "specs2-core" % Specs2Version % Test)
      .cross(CrossVersion.for3Use2_13)
      .exclude("org.scala-js", "scala-js-macrotask-executor_sjs1_2.13")
  )
  .jsSettings(
    libraryDependencies += "org.scala-js" %%% "scala-js-macrotask-executor" % MacrotaskExecutorVersion % Test
  )

/**
 * Reference implementations (including a pure ConcurrentBracket), generic ScalaCheck
 * generators, and useful tools for testing code written against Cats Effect.
 */
lazy val kernelTestkit = crossProject(JSPlatform, JVMPlatform)
  .in(file("kernel-testkit"))
  .dependsOn(kernel)
  .settings(
    name := "cats-effect-kernel-testkit",
    libraryDependencies ++= Seq(
      "org.typelevel" %%% "cats-free" % CatsVersion,
      "org.scalacheck" %%% "scalacheck" % ScalaCheckVersion,
      "org.typelevel" %%% "coop" % CoopVersion),
    mimaBinaryIssueFilters ++= Seq(
      ProblemFilters.exclude[DirectMissingMethodProblem](
        "cats.effect.kernel.testkit.TestContext.this"))
  )

/**
 * The laws which constrain the abstractions. This is split from kernel to avoid jar file and
 * dependency issues. As a consequence of this split, some things which are defined in
 * kernelTestkit are *tested* in the Test scope of this project.
 */
lazy val laws = crossProject(JSPlatform, JVMPlatform)
  .in(file("laws"))
  .dependsOn(kernel, kernelTestkit % Test)
  .settings(
    name := "cats-effect-laws",
    libraryDependencies ++= Seq(
      "org.typelevel" %%% "cats-laws" % CatsVersion,
      "org.typelevel" %%% "discipline-specs2" % DisciplineVersion % Test)
  )

/**
 * Concrete, production-grade implementations of the abstractions. Or, more simply-put: IO. Also
 * contains some general datatypes built on top of IO which are useful in their own right, as
 * well as some utilities (such as IOApp). This is the "batteries included" dependency.
 */
lazy val core = crossProject(JSPlatform, JVMPlatform)
  .in(file("core"))
  .dependsOn(kernel, std)
  .settings(
    name := "cats-effect",
    mimaPreviousArtifacts += "org.typelevel" %%% "cats-effect" % "3.3.4",
    mimaBinaryIssueFilters ++= Seq(
      // introduced by #1837, removal of package private class
      ProblemFilters.exclude[MissingClassProblem]("cats.effect.AsyncPropagateCancelation"),
      ProblemFilters.exclude[MissingClassProblem]("cats.effect.AsyncPropagateCancelation$"),
      // introduced by #1913, striped fiber callback hashtable, changes to package private code
      ProblemFilters.exclude[MissingClassProblem]("cats.effect.unsafe.FiberErrorHashtable"),
      ProblemFilters.exclude[IncompatibleResultTypeProblem](
        "cats.effect.unsafe.IORuntime.fiberErrorCbs"),
      ProblemFilters.exclude[IncompatibleMethTypeProblem]("cats.effect.unsafe.IORuntime.this"),
      ProblemFilters.exclude[IncompatibleResultTypeProblem](
        "cats.effect.unsafe.IORuntime.<init>$default$6"),
      // introduced by #1928, wake up a worker thread before spawning a helper thread when blocking
      // changes to `cats.effect.unsafe` package private code
      ProblemFilters.exclude[IncompatibleResultTypeProblem](
        "cats.effect.unsafe.WorkStealingThreadPool.notifyParked"),
      // introduced by #2041, Rewrite and improve `ThreadSafeHashtable`
      // changes to `cats.effect.unsafe` package private code
      ProblemFilters.exclude[DirectMissingMethodProblem](
        "cats.effect.unsafe.ThreadSafeHashtable.hashtable"),
      ProblemFilters.exclude[DirectMissingMethodProblem](
        "cats.effect.unsafe.ThreadSafeHashtable.hashtable_="),
      // introduced by #2051, Tracing
      // changes to package private code
      ProblemFilters.exclude[DirectMissingMethodProblem]("cats.effect.IO#Blocking.apply"),
      ProblemFilters.exclude[DirectMissingMethodProblem]("cats.effect.IO#Blocking.copy"),
      ProblemFilters.exclude[DirectMissingMethodProblem]("cats.effect.IO#Blocking.this"),
      ProblemFilters.exclude[DirectMissingMethodProblem]("cats.effect.IO#Delay.apply"),
      ProblemFilters.exclude[DirectMissingMethodProblem]("cats.effect.IO#Delay.copy"),
      ProblemFilters.exclude[DirectMissingMethodProblem]("cats.effect.IO#Delay.this"),
      ProblemFilters.exclude[DirectMissingMethodProblem]("cats.effect.IO#FlatMap.apply"),
      ProblemFilters.exclude[DirectMissingMethodProblem]("cats.effect.IO#FlatMap.copy"),
      ProblemFilters.exclude[DirectMissingMethodProblem]("cats.effect.IO#FlatMap.this"),
      ProblemFilters.exclude[DirectMissingMethodProblem](
        "cats.effect.IO#HandleErrorWith.apply"),
      ProblemFilters.exclude[DirectMissingMethodProblem]("cats.effect.IO#HandleErrorWith.copy"),
      ProblemFilters.exclude[DirectMissingMethodProblem]("cats.effect.IO#HandleErrorWith.this"),
      ProblemFilters.exclude[DirectMissingMethodProblem]("cats.effect.IO#Map.apply"),
      ProblemFilters.exclude[DirectMissingMethodProblem]("cats.effect.IO#Map.copy"),
      ProblemFilters.exclude[DirectMissingMethodProblem]("cats.effect.IO#Map.this"),
      ProblemFilters.exclude[DirectMissingMethodProblem]("cats.effect.IO#Uncancelable.apply"),
      ProblemFilters.exclude[DirectMissingMethodProblem]("cats.effect.IO#Uncancelable.copy"),
      ProblemFilters.exclude[DirectMissingMethodProblem]("cats.effect.IO#Uncancelable.this"),
      ProblemFilters.exclude[MissingClassProblem]("cats.effect.SyncIO$Delay$"),
      ProblemFilters.exclude[MissingClassProblem]("cats.effect.SyncIO$Delay"),
      ProblemFilters.exclude[DirectMissingMethodProblem]("cats.effect.IO#IOCont.apply"),
      ProblemFilters.exclude[DirectMissingMethodProblem]("cats.effect.IO#IOCont.copy"),
      ProblemFilters.exclude[DirectMissingMethodProblem]("cats.effect.IO#IOCont.this"),
      ProblemFilters.exclude[IncompatibleMethTypeProblem](
        "cats.effect.unsafe.IORuntimeCompanionPlatform.installGlobal"),
      // introduced by #2207, tracing for js
      ProblemFilters.exclude[IncompatibleMethTypeProblem](
        "cats.effect.tracing.Tracing.calculateTracingEvent"),
      ProblemFilters.exclude[Problem]("cats.effect.ByteStack.*"),
      // introduced by #2254, Check `WorkerThread` ownership before scheduling
      // changes to `cats.effect.unsafe` package private code
      ProblemFilters.exclude[DirectMissingMethodProblem](
        "cats.effect.unsafe.WorkStealingThreadPool.executeFiber"),
      // introduced by #2256, Hide the package private constructor for `IORuntime`
      // changes to `cats.effect.unsafe` package private code
      ProblemFilters.exclude[DirectMissingMethodProblem]("cats.effect.unsafe.IORuntime.this"),
      ProblemFilters.exclude[DirectMissingMethodProblem](
        "cats.effect.unsafe.IORuntime.<init>$default$6"),
      // introduced by #2312, Address issues with the blocking mechanism of the thread pool
      // changes to `cats.effect.unsafe` package private code
      ProblemFilters.exclude[DirectMissingMethodProblem]("cats.effect.unsafe.LocalQueue.drain"),
      // introduced by #2345, Overflow and batched queue unification
      // changes to `cats.effect.unsafe` package private code
      ProblemFilters.exclude[DirectMissingMethodProblem](
        "cats.effect.unsafe.HelperThread.this"),
      ProblemFilters.exclude[DirectMissingMethodProblem](
        "cats.effect.unsafe.LocalQueue.enqueue"),
      ProblemFilters.exclude[DirectMissingMethodProblem](
        "cats.effect.unsafe.WorkerThread.this"),
      // introduced by #2383, Revised `LocalQueue` metrics
      // changes to `cats.effect.unsafe` package private code
      ProblemFilters.exclude[DirectMissingMethodProblem](
        "cats.effect.unsafe.LocalQueue.getOverflowSpilloverCount"),
      ProblemFilters.exclude[DirectMissingMethodProblem](
        "cats.effect.unsafe.LocalQueue.getBatchedSpilloverCount"),
      ProblemFilters.exclude[DirectMissingMethodProblem]("cats.effect.unsafe.LocalQueue.drain"),
      // introduced by #2361, Bye bye helper thread
      // changes to `cats.effect.unsafe` package private code
      ProblemFilters.exclude[MissingClassProblem]("cats.effect.unsafe.HelperThread"),
      ProblemFilters.exclude[MissingClassProblem]("cats.effect.unsafe.LocalQueue$"),
      // introduced by #2434, Initialize tracing buffer if needed
      // changes to `cats.effect` package private code
      ProblemFilters.exclude[DirectMissingMethodProblem]("cats.effect.ArrayStack.copy"),
      // introduced by #2453, Masking without an `initMask` field
      // changes to `cats.effect` package private code
      ProblemFilters.exclude[DirectMissingMethodProblem](
        "cats.effect.IO#Uncancelable#UnmaskRunLoop.apply"),
      ProblemFilters.exclude[DirectMissingMethodProblem](
        "cats.effect.IO#Uncancelable#UnmaskRunLoop.copy"),
      ProblemFilters.exclude[DirectMissingMethodProblem](
        "cats.effect.IO#Uncancelable#UnmaskRunLoop.this"),
      // introduced by #2510, Fix weak bag for the blocking mechanism
      // changes to `cats.effect.unsafe` package private code
      ProblemFilters.exclude[IncompatibleMethTypeProblem](
        "cats.effect.unsafe.WorkerThread.this"),
      // introduced by #2513, Implement the active fiber tracking mechanism
      // changes to `cats.effect.unsafe` package private code
      ProblemFilters.exclude[DirectMissingMethodProblem](
        "cats.effect.unsafe.LocalQueue.dequeue"),
      ProblemFilters.exclude[DirectMissingMethodProblem](
        "cats.effect.unsafe.LocalQueue.enqueueBatch"),
      ProblemFilters.exclude[DirectMissingMethodProblem](
        "cats.effect.unsafe.LocalQueue.stealInto"),
      // introduced by #2673, Cross platform weak bag implementation
      // changes to `cats.effect.unsafe` package private code
      ProblemFilters.exclude[DirectMissingMethodProblem](
        "cats.effect.unsafe.WorkerThread.monitor"),
      // introduced by #2769, Simplify the transfer of WorkerThread data structures when blocking
      // changes to `cats.effect.unsafe` package private code
      ProblemFilters.exclude[MissingClassProblem]("cats.effect.unsafe.WorkerThread$"),
      ProblemFilters.exclude[MissingClassProblem]("cats.effect.unsafe.WorkerThread$Data"),
<<<<<<< HEAD
      // introduced by #2732, lambda lifting for private[this] queue
      ProblemFilters.exclude[ReversedMissingMethodProblem](
        "cats.effect.IOApp.cats$effect$IOApp$_setter_$cats$effect$IOApp$$queue_="),
      ProblemFilters.exclude[ReversedMissingMethodProblem](
        "cats.effect.IOApp.cats$effect$IOApp$$queue")
=======
      // introduced by #2844, Thread local fallback weak bag
      // changes to `cats.effect.unsafe` package private code
      ProblemFilters.exclude[MissingClassProblem]("cats.effect.unsafe.SynchronizedWeakBag")
>>>>>>> 3f4afca1
    ) ++ {
      if (isDotty.value) {
        // Scala 3 specific exclusions
        Seq(
          // introduced by #2769, Simplify the transfer of WorkerThread data structures when blocking
          // changes to `cats.effect.unsafe` package private code
          ProblemFilters.exclude[DirectMissingMethodProblem](
            "cats.effect.unsafe.WorkStealingThreadPool.localQueuesForwarder"),
          ProblemFilters.exclude[DirectMissingMethodProblem](
            "cats.effect.unsafe.WorkerThread.NullData"),
          // introduced by #2811, Support shutting down multiple runtimes
          // changes to `cats.effect.unsafe` package private code
          ProblemFilters.exclude[IncompatibleMethTypeProblem](
            "cats.effect.unsafe.ThreadSafeHashtable.put"),
          ProblemFilters.exclude[DirectMissingMethodProblem](
            "cats.effect.unsafe.IORuntime.apply"),
          ProblemFilters.exclude[DirectMissingMethodProblem](
            "cats.effect.unsafe.IORuntimeCompanionPlatform.apply"),
          ProblemFilters.exclude[IncompatibleMethTypeProblem](
            "cats.effect.unsafe.ThreadSafeHashtable.remove"),
          ProblemFilters.exclude[IncompatibleResultTypeProblem](
            "cats.effect.unsafe.ThreadSafeHashtable.unsafeHashtable"),
          ProblemFilters.exclude[IncompatibleResultTypeProblem](
            "cats.effect.unsafe.ThreadSafeHashtable.Tombstone"),
          ProblemFilters.exclude[DirectMissingMethodProblem](
            "cats.effect.unsafe.WorkStealingThreadPool.this"),
          // introduced by #2853, Configurable caching of blocking threads, properly
          // changes to `cats.effect.unsafe` package private code
          ProblemFilters.exclude[IncompatibleMethTypeProblem](
            "cats.effect.unsafe.WorkStealingThreadPool.this")
        )
      } else Seq()
    }
  )
  .jvmSettings(
    javacOptions ++= Seq("-source", "1.8", "-target", "1.8")
  )
  .jsSettings(
    libraryDependencies += "org.scala-js" %%% "scala-js-macrotask-executor" % MacrotaskExecutorVersion)

/**
 * Test support for the core project, providing various helpful instances like ScalaCheck
 * generators for IO and SyncIO.
 */
lazy val testkit = crossProject(JSPlatform, JVMPlatform)
  .in(file("testkit"))
  .dependsOn(core, kernelTestkit)
  .settings(
    name := "cats-effect-testkit",
    libraryDependencies ++= Seq(
      "org.scalacheck" %%% "scalacheck" % ScalaCheckVersion,
      ("org.specs2" %%% "specs2-core" % Specs2Version % Test)
        .cross(CrossVersion.for3Use2_13)
        .exclude("org.scala-js", "scala-js-macrotask-executor_sjs1_2.13")
    )
  )

/**
 * Unit tests for the core project, utilizing the support provided by testkit.
 */
lazy val tests: CrossProject = crossProject(JSPlatform, JVMPlatform)
  .in(file("tests"))
  .dependsOn(core, laws % Test, kernelTestkit % Test, testkit % Test)
  .enablePlugins(BuildInfoPlugin, NoPublishPlugin)
  .settings(
    name := "cats-effect-tests",
    libraryDependencies ++= Seq(
      "org.scalacheck" %%% "scalacheck" % ScalaCheckVersion,
      ("org.specs2" %%% "specs2-scalacheck" % Specs2Version % Test)
        .cross(CrossVersion.for3Use2_13)
        .exclude("org.scala-js", "scala-js-macrotask-executor_sjs1_2.13")
        .exclude("org.scalacheck", "scalacheck_2.13")
        .exclude("org.scalacheck", "scalacheck_sjs1_2.13"),
      "org.typelevel" %%% "discipline-specs2" % DisciplineVersion % Test,
      "org.typelevel" %%% "cats-kernel-laws" % CatsVersion % Test
    ),
    buildInfoPackage := "catseffect",
    Test / unmanagedSourceDirectories ++= {
      if (scalaBinaryVersion.value != "2.12")
        Seq(baseDirectory.value / ".." / "shared" / "src" / "test" / "scala-2.13+")
      else
        Seq.empty
    }
  )
  .jsSettings(
    Compile / scalaJSUseMainModuleInitializer := true,
    Compile / mainClass := Some("catseffect.examples.JSRunner"),
    // The default configured mapSourceURI is used for trace filtering
    scalacOptions ~= { _.filterNot(_.startsWith("-P:scalajs:mapSourceURI")) }
  )
  .jvmSettings(
    Test / fork := true,
    Test / javaOptions += s"-Dsbt.classpath=${(Test / fullClasspath).value.map(_.data.getAbsolutePath).mkString(File.pathSeparator)}"
  )

lazy val testsJS = tests.js
lazy val testsJVM = tests
  .jvm
  .enablePlugins(BuildInfoPlugin)
  .settings(
    Test / compile := {
      if (testJSIOApp.value)
        (Test / compile).dependsOn(testsJS / Compile / fastOptJS).value
      else
        (Test / compile).value
    },
    buildInfoPackage := "cats.effect",
    buildInfoKeys += testJSIOApp,
    buildInfoKeys +=
      "jsRunner" -> (testsJS / Compile / fastOptJS / artifactPath).value
  )

/**
 * Implementations lof standard functionality (e.g. Semaphore, Console, Queue) purely in terms
 * of the typeclasses, with no dependency on IO. In most cases, the *tests* for these
 * implementations will require IO, and thus those tests will be located within the core
 * project.
 */
lazy val std = crossProject(JSPlatform, JVMPlatform)
  .in(file("std"))
  .dependsOn(kernel)
  .settings(
    name := "cats-effect-std",
    libraryDependencies ++= Seq(
      "org.scalacheck" %%% "scalacheck" % ScalaCheckVersion % Test,
      ("org.specs2" %%% "specs2-scalacheck" % Specs2Version % Test)
        .cross(CrossVersion.for3Use2_13)
        .exclude("org.scala-js", "scala-js-macrotask-executor_sjs1_2.13")
        .exclude("org.scalacheck", "scalacheck_2.13")
        .exclude("org.scalacheck", "scalacheck_sjs1_2.13")
    ),
    mimaBinaryIssueFilters ++= Seq(
      // introduced by #2604, Fix Console on JS
      // changes to `cats.effect.std` package private code
      ProblemFilters.exclude[MissingClassProblem]("cats.effect.std.Console$SyncConsole")
    )
  )
  .jsSettings(
    libraryDependencies += "org.scala-js" %%% "scala-js-macrotask-executor" % MacrotaskExecutorVersion % Test
  )

/**
 * A trivial pair of trivial example apps primarily used to show that IOApp works as a practical
 * runtime on both target platforms.
 */
lazy val example = crossProject(JSPlatform, JVMPlatform)
  .in(file("example"))
  .dependsOn(core)
  .enablePlugins(NoPublishPlugin)
  .settings(name := "cats-effect-example")
  .jsSettings(scalaJSUseMainModuleInitializer := true)

/**
 * JMH benchmarks for IO and other things.
 */
lazy val benchmarks = project
  .in(file("benchmarks"))
  .dependsOn(core.jvm)
  .settings(
    name := "cats-effect-benchmarks",
    javaOptions ++= Seq(
      "-Dcats.effect.tracing.mode=none",
      "-Dcats.effect.tracing.exceptions.enhanced=false"))
  .enablePlugins(NoPublishPlugin, JmhPlugin)

lazy val docs = project.in(file("site-docs")).dependsOn(core.jvm).enablePlugins(MdocPlugin)<|MERGE_RESOLUTION|>--- conflicted
+++ resolved
@@ -459,17 +459,14 @@
       // changes to `cats.effect.unsafe` package private code
       ProblemFilters.exclude[MissingClassProblem]("cats.effect.unsafe.WorkerThread$"),
       ProblemFilters.exclude[MissingClassProblem]("cats.effect.unsafe.WorkerThread$Data"),
-<<<<<<< HEAD
       // introduced by #2732, lambda lifting for private[this] queue
       ProblemFilters.exclude[ReversedMissingMethodProblem](
         "cats.effect.IOApp.cats$effect$IOApp$_setter_$cats$effect$IOApp$$queue_="),
       ProblemFilters.exclude[ReversedMissingMethodProblem](
-        "cats.effect.IOApp.cats$effect$IOApp$$queue")
-=======
+        "cats.effect.IOApp.cats$effect$IOApp$$queue"),
       // introduced by #2844, Thread local fallback weak bag
       // changes to `cats.effect.unsafe` package private code
       ProblemFilters.exclude[MissingClassProblem]("cats.effect.unsafe.SynchronizedWeakBag")
->>>>>>> 3f4afca1
     ) ++ {
       if (isDotty.value) {
         // Scala 3 specific exclusions
