/*
 * Copyright 2020-2022 Typelevel
 *
 * Licensed under the Apache License, Version 2.0 (the "License");
 * you may not use this file except in compliance with the License.
 * You may obtain a copy of the License at
 *
 *     http://www.apache.org/licenses/LICENSE-2.0
 *
 * Unless required by applicable law or agreed to in writing, software
 * distributed under the License is distributed on an "AS IS" BASIS,
 * WITHOUT WARRANTIES OR CONDITIONS OF ANY KIND, either express or implied.
 * See the License for the specific language governing permissions and
 * limitations under the License.
 */

import java.io.File
import java.util.concurrent.TimeUnit

import com.typesafe.tools.mima.core._
import com.github.sbt.git.SbtGit.GitKeys._
import org.openqa.selenium.chrome.ChromeOptions
import org.openqa.selenium.firefox.{FirefoxOptions, FirefoxProfile}
import org.scalajs.jsenv.nodejs.NodeJSEnv
import org.scalajs.jsenv.selenium.SeleniumJSEnv
import sbtcrossproject.CrossProject

import JSEnv._

// sbt-git workarounds
ThisBuild / useConsoleForROGit := !Option(System.getenv("CI")).contains("true")

ThisBuild / git.gitUncommittedChanges := {
  if ((ThisBuild / githubIsWorkflowBuild).value) {
    git.gitUncommittedChanges.value
  } else {
    import scala.sys.process._
    import scala.util.Try

    Try("git status -s".!!.trim.length > 0).getOrElse(true)
  }
}

ThisBuild / tlBaseVersion := "3.6"
ThisBuild / tlUntaggedAreSnapshots := false

ThisBuild / organization := "org.typelevel"
ThisBuild / organizationName := "Typelevel"
ThisBuild / tlSonatypeUseLegacyHost := false

ThisBuild / startYear := Some(2020)

ThisBuild / developers := List(
  Developer(
    "djspiewak",
    "Daniel Spiewak",
    "djspiewak@gmail.com",
    url("https://github.com/djspiewak")),
  Developer(
    "SystemFw",
    "Fabio Labella",
    "fabio.labella2@gmail.com",
    url("https://github.com/SystemFw")),
  Developer(
    "RaasAhsan",
    "Raas Ahsan",
    "raas.ahsan@gmail.com",
    url("https://github.com/RaasAhsan")),
  Developer(
    "TimWSpence",
    "Tim Spence",
    "timothywspence@gmail.com",
    url("https://github.com/TimWSpence")),
  Developer(
    "kubukoz",
    "Jakub Kozłowski",
    "kubukoz@gmail.com",
    url("https://github.com/kubukoz")),
  Developer(
    "mpilquist",
    "Michael Pilquist",
    "mpilquist@gmail.com",
    url("https://github.com/mpilquist")),
  Developer(
    "vasilmkd",
    "Vasil Vasilev",
    "vasil@vasilev.io",
    url("https://github.com/vasilmkd")),
  Developer(
    "bplommer",
    "Ben Plommer",
    "ben.plommer@gmail.com",
    url("https://github.com/bplommer")),
  Developer(
    "wemrysi",
    "Emrys Ingersoll",
    "ingersoll@gmail.com",
    url("https://github.com/wemrysi")),
  Developer(
    "armanbilge",
    "Arman Bilge",
    "armanbilge@gmail.com",
    url("https://github.com/armanbilge")),
  Developer(
    "gvolpe",
    "Gabriel Volpe",
    "volpegabriel@gmail.com",
    url("https://github.com/gvolpe"))
)

val PrimaryOS = "ubuntu-latest"
val Windows = "windows-latest"
val MacOS = "macos-latest"

val Scala212 = "2.12.18"
val Scala213 = "2.13.11"
val Scala3 = "3.3.0"

ThisBuild / crossScalaVersions := Seq(Scala3, Scala212, Scala213)
ThisBuild / githubWorkflowScalaVersions := crossScalaVersions.value
ThisBuild / tlVersionIntroduced := Map("3" -> "3.1.1")
ThisBuild / tlJdkRelease := Some(8)

ThisBuild / githubWorkflowTargetBranches := Seq("series/3.*")
ThisBuild / tlCiReleaseTags := true
ThisBuild / tlCiReleaseBranches := Nil

ThisBuild / githubWorkflowArtifactDownloadExtraKeys += "ci"
ThisBuild / githubWorkflowPublishPreamble +=
  WorkflowStep.Use(
    UseRef.Public("typelevel", "await-cirrus", "main"),
    name = Some("Wait for Cirrus CI")
  )

val OldGuardJava = JavaSpec.temurin("8")
val LTSJava = JavaSpec.temurin("11")
val LatestJava = JavaSpec.temurin("17")
val ScalaJSJava = OldGuardJava
val ScalaNativeJava = OldGuardJava
val GraalVM = JavaSpec.graalvm("17")

ThisBuild / githubWorkflowJavaVersions := Seq(OldGuardJava, LTSJava, LatestJava, GraalVM)
ThisBuild / githubWorkflowOSes := Seq(PrimaryOS, Windows, MacOS)

ThisBuild / githubWorkflowBuildPreamble ++= Seq(
  WorkflowStep.Use(
    UseRef.Public("actions", "setup-node", "v3"),
    name = Some("Setup NodeJS v18 LTS"),
    params = Map("node-version" -> "18"),
    cond = Some("matrix.ci == 'ciJS'")
  ),
  WorkflowStep.Run(
    List("npm install"),
    name = Some("Install jsdom and source-map-support"),
    cond = Some("matrix.ci == 'ciJS'")
  ),
  WorkflowStep.Run(
    List("gu install native-image"),
    name = Some("Install GraalVM Native Image"),
    cond = Some(s"matrix.java == '${GraalVM.render}'")
  ),
  WorkflowStep.Use(
    UseRef.Public(
      "al-cheb",
      "configure-pagefile-action",
      "d298bdee6b133626425040e3788f1055a8b4cf7a"),
    name = Some("Configure Windows Pagefile"),
    params = Map("minimum-size" -> "2GB", "maximum-size" -> "8GB", "timeout" -> "600"),
    cond = Some(s"matrix.os == '$Windows'")
  )
)

ThisBuild / githubWorkflowBuild := Seq("JVM", "JS", "Native").map { platform =>
  WorkflowStep.Sbt(
    List(s"root${platform}/scalafixAll --check"),
    name = Some(s"Check that scalafix has been run on $platform"),
    cond = Some(
      s"matrix.ci == 'ci${platform}' && matrix.scala != '$Scala3' && matrix.java == '${OldGuardJava.render}' && matrix.os == '$PrimaryOS'"
    ) // windows has file lock issues due to shared sources
  )
} ++ Seq(
  WorkflowStep.Sbt(List("${{ matrix.ci }}")),
  WorkflowStep.Sbt(
    List("docs/mdoc"),
    cond = Some(
      s"(matrix.scala == '$Scala213' || matrix.scala == '$Scala3') && matrix.ci == 'ciJVM'")),
  WorkflowStep.Run(
    List("example/test-jvm.sh ${{ matrix.scala }}"),
    name = Some("Test Example JVM App Within Sbt"),
    cond = Some(s"matrix.ci == 'ciJVM' && matrix.os == '$PrimaryOS'")
  ),
  WorkflowStep.Run(
    List("example/test-js.sh ${{ matrix.scala }}"),
    name = Some("Test Example JavaScript App Using Node"),
    cond = Some(s"matrix.ci == 'ciJS' && matrix.os == '$PrimaryOS'")
  ),
  WorkflowStep.Sbt(
    List("graalVMExample/nativeImage", "graalVMExample/nativeImageRun"),
    name = Some("Test GraalVM Native Image"),
    cond = Some(
      s"matrix.scala == '$Scala213' && matrix.java == '${GraalVM.render}' && matrix.os == '$PrimaryOS'")
  ),
  WorkflowStep.Run(
    List("example/test-native.sh ${{ matrix.scala }}"),
    name = Some("Test Example Native App Using Binary"),
    cond = Some(s"matrix.ci == 'ciNative' && matrix.os == '$PrimaryOS'")
  ),
  WorkflowStep.Run(
    List("cd scalafix", "sbt test"),
    name = Some("Scalafix tests"),
    cond =
      Some(s"matrix.scala == '$Scala213' && matrix.ci == 'ciJVM' && matrix.os == '$PrimaryOS'")
  )
)

val ciVariants = CI.AllCIs.map(_.command)
val jsCiVariants = CI.AllJSCIs.map(_.command)
ThisBuild / githubWorkflowBuildMatrixAdditions += "ci" -> ciVariants

ThisBuild / githubWorkflowBuildMatrixExclusions := {
  val scalaJavaFilters = for {
    scala <- (ThisBuild / githubWorkflowScalaVersions).value.filterNot(Set(Scala213))
    java <- (ThisBuild / githubWorkflowJavaVersions).value.filterNot(Set(OldGuardJava))
    if !(scala == Scala3 && (java == LatestJava || java == GraalVM))
  } yield MatrixExclude(Map("scala" -> scala, "java" -> java.render))

  val windowsAndMacScalaFilters =
    (ThisBuild / githubWorkflowScalaVersions).value.filterNot(Set(Scala213)).flatMap { scala =>
      Seq(
        MatrixExclude(Map("os" -> Windows, "scala" -> scala, "ci" -> CI.JVM.command)),
        MatrixExclude(Map("os" -> MacOS, "scala" -> scala, "ci" -> CI.JVM.command)))
    }

  val jsScalaFilters = for {
    scala <- (ThisBuild / githubWorkflowScalaVersions).value.filterNot(Set(Scala213))
    ci <- jsCiVariants.tail
  } yield MatrixExclude(Map("ci" -> ci, "scala" -> scala))

  val jsJavaAndOSFilters = jsCiVariants.flatMap { ci =>
    val javaFilters =
      (ThisBuild / githubWorkflowJavaVersions).value.filterNot(Set(ScalaJSJava)).map { java =>
        MatrixExclude(Map("ci" -> ci, "java" -> java.render))
      }

    javaFilters ++ Seq(
      MatrixExclude(Map("os" -> Windows, "ci" -> ci)),
      MatrixExclude(Map("os" -> MacOS, "ci" -> ci)))
  }

  val nativeJavaAndOSFilters = {
    val ci = CI.Native.command

    val javaFilters =
      (ThisBuild / githubWorkflowJavaVersions).value.filterNot(Set(ScalaNativeJava)).map {
        java => MatrixExclude(Map("ci" -> ci, "java" -> java.render))
      }

    javaFilters ++ Seq(
      MatrixExclude(Map("os" -> Windows, "ci" -> ci)),
      MatrixExclude(Map("os" -> MacOS, "ci" -> ci, "scala" -> Scala212))
    )
  }

  // Nice-to-haves but unreliable in CI
  val flakyFilters = Seq(
    MatrixExclude(Map("os" -> Windows, "java" -> GraalVM.render))
  )

  scalaJavaFilters ++ windowsAndMacScalaFilters ++ jsScalaFilters ++ jsJavaAndOSFilters ++ nativeJavaAndOSFilters ++ flakyFilters
}

lazy val useJSEnv =
  settingKey[JSEnv]("Use Node.js or a headless browser for running Scala.js tests")
Global / useJSEnv := NodeJS

ThisBuild / jsEnv := {
  useJSEnv.value match {
    case NodeJS => new NodeJSEnv(NodeJSEnv.Config().withSourceMap(true))
    case Firefox =>
      val profile = new FirefoxProfile()
      profile.setPreference("privacy.reduceTimerPrecision", false)
      val options = new FirefoxOptions()
      options.setProfile(profile)
      options.setHeadless(true)
      new SeleniumJSEnv(options)
    case Chrome =>
      val options = new ChromeOptions()
      options.setHeadless(true)
      new SeleniumJSEnv(options)
  }
}

ThisBuild / homepage := Some(url("https://github.com/typelevel/cats-effect"))

ThisBuild / scmInfo := Some(
  ScmInfo(
    url("https://github.com/typelevel/cats-effect"),
    "git@github.com:typelevel/cats-effect.git"))

ThisBuild / apiURL := Some(url("https://typelevel.org/cats-effect/api/3.x/"))

ThisBuild / autoAPIMappings := true

val CatsVersion = "2.10.0"
val Specs2Version = "4.20.2"
val ScalaCheckVersion = "1.17.0"
val DisciplineVersion = "1.4.0"
val CoopVersion = "1.2.0"

val MacrotaskExecutorVersion = "1.1.1"

tlReplaceCommandAlias("ci", CI.AllCIs.map(_.toString).mkString)
addCommandAlias("release", "tlRelease")

addCommandAlias(CI.JVM.command, CI.JVM.toString)
addCommandAlias(CI.Native.command, CI.Native.toString)
addCommandAlias(CI.JS.command, CI.JS.toString)
addCommandAlias(CI.Firefox.command, CI.Firefox.toString)
addCommandAlias(CI.Chrome.command, CI.Chrome.toString)

tlReplaceCommandAlias(
  "prePR",
  "; root/clean; +root/headerCreate; root/scalafixAll; scalafmtSbt; +root/scalafmtAll")

val jsProjects: Seq[ProjectReference] =
  Seq(
    kernel.js,
    kernelTestkit.js,
    laws.js,
    core.js,
    testkit.js,
    tests.js,
    ioAppTestsJS,
    std.js,
    example.js)

val nativeProjects: Seq[ProjectReference] =
  Seq(
    kernel.native,
    kernelTestkit.native,
    laws.native,
    core.native,
    testkit.native,
    tests.native,
    ioAppTestsNative,
    std.native,
    example.native)

val undocumentedRefs =
  jsProjects ++ nativeProjects ++ Seq[ProjectReference](
    benchmarks,
    stressTests,
    example.jvm,
    graalVMExample,
    tests.jvm,
    tests.js)

lazy val root = project
  .in(file("."))
  .aggregate(rootJVM, rootJS, rootNative)
  .enablePlugins(NoPublishPlugin)
  .enablePlugins(ScalaUnidocPlugin)
  .settings(
    name := "cats-effect",
    ScalaUnidoc / unidoc / unidocProjectFilter := {
      undocumentedRefs.foldLeft(inAnyProject)((acc, a) => acc -- inProjects(a))
    },
    scalacOptions -= "-Xsource:3" // bugged
  )

lazy val rootJVM = project
  .aggregate(
    kernel.jvm,
    kernelTestkit.jvm,
    laws.jvm,
    core.jvm,
    testkit.jvm,
    tests.jvm,
    std.jvm,
    example.jvm,
    graalVMExample,
    benchmarks,
    stressTests)
  .enablePlugins(NoPublishPlugin)

lazy val rootJS = project.aggregate(jsProjects: _*).enablePlugins(NoPublishPlugin)

lazy val rootNative = project.aggregate(nativeProjects: _*).enablePlugins(NoPublishPlugin)

/**
 * The core abstractions and syntax. This is the most general definition of Cats Effect, without
 * any concrete implementations. This is the "batteries not included" dependency.
 */
lazy val kernel = crossProject(JSPlatform, JVMPlatform, NativePlatform)
  .in(file("kernel"))
  .settings(
    name := "cats-effect-kernel",
    libraryDependencies ++= Seq(
      "org.typelevel" %%% "cats-core" % CatsVersion,
      "org.specs2" %%% "specs2-core" % Specs2Version % Test
    ),
    mimaBinaryIssueFilters ++= Seq(
      ProblemFilters.exclude[MissingClassProblem]("cats.effect.kernel.Ref$SyncRef"),
      ProblemFilters.exclude[Problem]("cats.effect.kernel.GenConcurrent#Memoize*")
    )
  )
  .disablePlugins(JCStressPlugin)
  .jsSettings(
    libraryDependencies += "org.scala-js" %%% "scala-js-macrotask-executor" % MacrotaskExecutorVersion % Test
  )
  .nativeSettings(
    libraryDependencies += "io.github.cquiroz" %%% "scala-java-time" % "2.5.0"
  )

/**
 * Reference implementations (including a pure ConcurrentBracket), generic ScalaCheck
 * generators, and useful tools for testing code written against Cats Effect.
 */
lazy val kernelTestkit = crossProject(JSPlatform, JVMPlatform, NativePlatform)
  .in(file("kernel-testkit"))
  .dependsOn(kernel)
  .settings(
    name := "cats-effect-kernel-testkit",
    libraryDependencies ++= Seq(
      "org.typelevel" %%% "cats-free" % CatsVersion,
      "org.scalacheck" %%% "scalacheck" % ScalaCheckVersion,
      "org.typelevel" %%% "coop" % CoopVersion),
    scalacOptions -= "-Xsource:3", // bugged
    mimaBinaryIssueFilters ++= Seq(
      ProblemFilters.exclude[DirectMissingMethodProblem](
        "cats.effect.kernel.testkit.TestContext.this"),
      ProblemFilters.exclude[DirectMissingMethodProblem](
        "cats.effect.kernel.testkit.TestContext#State.execute"),
      ProblemFilters.exclude[DirectMissingMethodProblem](
        "cats.effect.kernel.testkit.TestContext#State.scheduleOnce"),
      ProblemFilters.exclude[DirectMissingMethodProblem](
        "cats.effect.kernel.testkit.TestContext#Task.apply"),
      ProblemFilters.exclude[DirectMissingMethodProblem](
        "cats.effect.kernel.testkit.TestContext#Task.this"),
      ProblemFilters.exclude[DirectMissingMethodProblem](
        "cats.effect.kernel.testkit.TestContext#Task.copy")
    )
  )
  .disablePlugins(JCStressPlugin)

/**
 * The laws which constrain the abstractions. This is split from kernel to avoid jar file and
 * dependency issues. As a consequence of this split, some things which are defined in
 * kernelTestkit are *tested* in the Test scope of this project.
 */
lazy val laws = crossProject(JSPlatform, JVMPlatform, NativePlatform)
  .in(file("laws"))
  .dependsOn(kernel, kernelTestkit % Test)
  .settings(
    name := "cats-effect-laws",
    libraryDependencies ++= Seq(
      "org.typelevel" %%% "cats-laws" % CatsVersion,
      "org.typelevel" %%% "discipline-specs2" % DisciplineVersion % Test)
  )
  .disablePlugins(JCStressPlugin)

/**
 * Concrete, production-grade implementations of the abstractions. Or, more simply-put: IO. Also
 * contains some general datatypes built on top of IO which are useful in their own right, as
 * well as some utilities (such as IOApp). This is the "batteries included" dependency.
 */
lazy val core = crossProject(JSPlatform, JVMPlatform, NativePlatform)
  .in(file("core"))
  .dependsOn(kernel, std)
  .settings(
    name := "cats-effect",
    mimaBinaryIssueFilters ++= Seq(
      // introduced by #1837, removal of package private class
      ProblemFilters.exclude[MissingClassProblem]("cats.effect.AsyncPropagateCancelation"),
      ProblemFilters.exclude[MissingClassProblem]("cats.effect.AsyncPropagateCancelation$"),
      // introduced by #1913, striped fiber callback hashtable, changes to package private code
      ProblemFilters.exclude[MissingClassProblem]("cats.effect.unsafe.FiberErrorHashtable"),
      ProblemFilters.exclude[IncompatibleResultTypeProblem](
        "cats.effect.unsafe.IORuntime.fiberErrorCbs"),
      ProblemFilters.exclude[IncompatibleMethTypeProblem]("cats.effect.unsafe.IORuntime.this"),
      ProblemFilters.exclude[IncompatibleResultTypeProblem](
        "cats.effect.unsafe.IORuntime.<init>$default$6"),
      // introduced by #1928, wake up a worker thread before spawning a helper thread when blocking
      // changes to `cats.effect.unsafe` package private code
      ProblemFilters.exclude[IncompatibleResultTypeProblem](
        "cats.effect.unsafe.WorkStealingThreadPool.notifyParked"),
      // introduced by #2041, Rewrite and improve `ThreadSafeHashtable`
      // changes to `cats.effect.unsafe` package private code
      ProblemFilters.exclude[DirectMissingMethodProblem](
        "cats.effect.unsafe.ThreadSafeHashtable.hashtable"),
      ProblemFilters.exclude[DirectMissingMethodProblem](
        "cats.effect.unsafe.ThreadSafeHashtable.hashtable_="),
      // introduced by #2051, Tracing
      // changes to package private code
      ProblemFilters.exclude[DirectMissingMethodProblem]("cats.effect.IO#Blocking.apply"),
      ProblemFilters.exclude[DirectMissingMethodProblem]("cats.effect.IO#Blocking.copy"),
      ProblemFilters.exclude[DirectMissingMethodProblem]("cats.effect.IO#Blocking.this"),
      ProblemFilters.exclude[DirectMissingMethodProblem]("cats.effect.IO#Delay.apply"),
      ProblemFilters.exclude[DirectMissingMethodProblem]("cats.effect.IO#Delay.copy"),
      ProblemFilters.exclude[DirectMissingMethodProblem]("cats.effect.IO#Delay.this"),
      ProblemFilters.exclude[DirectMissingMethodProblem]("cats.effect.IO#FlatMap.apply"),
      ProblemFilters.exclude[DirectMissingMethodProblem]("cats.effect.IO#FlatMap.copy"),
      ProblemFilters.exclude[DirectMissingMethodProblem]("cats.effect.IO#FlatMap.this"),
      ProblemFilters.exclude[DirectMissingMethodProblem](
        "cats.effect.IO#HandleErrorWith.apply"),
      ProblemFilters.exclude[DirectMissingMethodProblem]("cats.effect.IO#HandleErrorWith.copy"),
      ProblemFilters.exclude[DirectMissingMethodProblem]("cats.effect.IO#HandleErrorWith.this"),
      ProblemFilters.exclude[DirectMissingMethodProblem]("cats.effect.IO#Map.apply"),
      ProblemFilters.exclude[DirectMissingMethodProblem]("cats.effect.IO#Map.copy"),
      ProblemFilters.exclude[DirectMissingMethodProblem]("cats.effect.IO#Map.this"),
      ProblemFilters.exclude[DirectMissingMethodProblem]("cats.effect.IO#Uncancelable.apply"),
      ProblemFilters.exclude[DirectMissingMethodProblem]("cats.effect.IO#Uncancelable.copy"),
      ProblemFilters.exclude[DirectMissingMethodProblem]("cats.effect.IO#Uncancelable.this"),
      ProblemFilters.exclude[MissingClassProblem]("cats.effect.SyncIO$Delay$"),
      ProblemFilters.exclude[MissingClassProblem]("cats.effect.SyncIO$Delay"),
      ProblemFilters.exclude[DirectMissingMethodProblem]("cats.effect.IO#IOCont.apply"),
      ProblemFilters.exclude[DirectMissingMethodProblem]("cats.effect.IO#IOCont.copy"),
      ProblemFilters.exclude[DirectMissingMethodProblem]("cats.effect.IO#IOCont.this"),
      ProblemFilters.exclude[IncompatibleMethTypeProblem](
        "cats.effect.unsafe.IORuntimeCompanionPlatform.installGlobal"),
      // introduced by #2207, tracing for js
      ProblemFilters.exclude[IncompatibleMethTypeProblem](
        "cats.effect.tracing.Tracing.calculateTracingEvent"),
      ProblemFilters.exclude[Problem]("cats.effect.ByteStack.*"),
      // introduced by #2254, Check `WorkerThread` ownership before scheduling
      // changes to `cats.effect.unsafe` package private code
      ProblemFilters.exclude[DirectMissingMethodProblem](
        "cats.effect.unsafe.WorkStealingThreadPool.executeFiber"),
      // introduced by #2256, Hide the package private constructor for `IORuntime`
      // changes to `cats.effect.unsafe` package private code
      ProblemFilters.exclude[DirectMissingMethodProblem]("cats.effect.unsafe.IORuntime.this"),
      ProblemFilters.exclude[DirectMissingMethodProblem](
        "cats.effect.unsafe.IORuntime.<init>$default$6"),
      // introduced by #2312, Address issues with the blocking mechanism of the thread pool
      // changes to `cats.effect.unsafe` package private code
      ProblemFilters.exclude[DirectMissingMethodProblem]("cats.effect.unsafe.LocalQueue.drain"),
      // introduced by #2345, Overflow and batched queue unification
      // changes to `cats.effect.unsafe` package private code
      ProblemFilters.exclude[DirectMissingMethodProblem](
        "cats.effect.unsafe.HelperThread.this"),
      ProblemFilters.exclude[DirectMissingMethodProblem](
        "cats.effect.unsafe.LocalQueue.enqueue"),
      ProblemFilters.exclude[DirectMissingMethodProblem](
        "cats.effect.unsafe.WorkerThread.this"),
      // introduced by #2383, Revised `LocalQueue` metrics
      // changes to `cats.effect.unsafe` package private code
      ProblemFilters.exclude[DirectMissingMethodProblem](
        "cats.effect.unsafe.LocalQueue.getOverflowSpilloverCount"),
      ProblemFilters.exclude[DirectMissingMethodProblem](
        "cats.effect.unsafe.LocalQueue.getBatchedSpilloverCount"),
      ProblemFilters.exclude[DirectMissingMethodProblem]("cats.effect.unsafe.LocalQueue.drain"),
      // introduced by #2361, Bye bye helper thread
      // changes to `cats.effect.unsafe` package private code
      ProblemFilters.exclude[MissingClassProblem]("cats.effect.unsafe.HelperThread"),
      ProblemFilters.exclude[MissingClassProblem]("cats.effect.unsafe.LocalQueue$"),
      // introduced by #2434, Initialize tracing buffer if needed
      // changes to `cats.effect` package private code
      ProblemFilters.exclude[DirectMissingMethodProblem]("cats.effect.ArrayStack.copy"),
      // introduced by #2453, Masking without an `initMask` field
      // changes to `cats.effect` package private code
      ProblemFilters.exclude[DirectMissingMethodProblem](
        "cats.effect.IO#Uncancelable#UnmaskRunLoop.apply"),
      ProblemFilters.exclude[DirectMissingMethodProblem](
        "cats.effect.IO#Uncancelable#UnmaskRunLoop.copy"),
      ProblemFilters.exclude[DirectMissingMethodProblem](
        "cats.effect.IO#Uncancelable#UnmaskRunLoop.this"),
      // introduced by #2510, Fix weak bag for the blocking mechanism
      // changes to `cats.effect.unsafe` package private code
      ProblemFilters.exclude[IncompatibleMethTypeProblem](
        "cats.effect.unsafe.WorkerThread.this"),
      // introduced by #2513, Implement the active fiber tracking mechanism
      // changes to `cats.effect.unsafe` package private code
      ProblemFilters.exclude[DirectMissingMethodProblem](
        "cats.effect.unsafe.LocalQueue.dequeue"),
      ProblemFilters.exclude[DirectMissingMethodProblem](
        "cats.effect.unsafe.LocalQueue.enqueueBatch"),
      ProblemFilters.exclude[DirectMissingMethodProblem](
        "cats.effect.unsafe.LocalQueue.stealInto"),
      // introduced by #2673, Cross platform weak bag implementation
      // changes to `cats.effect.unsafe` package private code
      ProblemFilters.exclude[DirectMissingMethodProblem](
        "cats.effect.unsafe.WorkerThread.monitor"),
      // introduced by #2769, Simplify the transfer of WorkerThread data structures when blocking
      // changes to `cats.effect.unsafe` package private code
      ProblemFilters.exclude[MissingClassProblem]("cats.effect.unsafe.WorkerThread$"),
      ProblemFilters.exclude[MissingClassProblem]("cats.effect.unsafe.WorkerThread$Data"),
      // introduced by #2844, Thread local fallback weak bag
      // changes to `cats.effect.unsafe` package private code
      ProblemFilters.exclude[MissingClassProblem]("cats.effect.unsafe.SynchronizedWeakBag"),
      // introduced by #2873, The WSTP can run Futures just as fast as ExecutionContext.global
      // changes to `cats.effect.unsafe` package private code
      ProblemFilters.exclude[IncompatibleResultTypeProblem](
        "cats.effect.unsafe.LocalQueue.bufferForwarder"),
      ProblemFilters.exclude[IncompatibleResultTypeProblem](
        "cats.effect.unsafe.LocalQueue.dequeue"),
      ProblemFilters.exclude[IncompatibleMethTypeProblem](
        "cats.effect.unsafe.LocalQueue.enqueue"),
      ProblemFilters.exclude[IncompatibleMethTypeProblem](
        "cats.effect.unsafe.LocalQueue.enqueueBatch"),
      ProblemFilters.exclude[IncompatibleResultTypeProblem](
        "cats.effect.unsafe.LocalQueue.stealInto"),
      ProblemFilters.exclude[IncompatibleMethTypeProblem](
        "cats.effect.unsafe.WorkerThread.monitor"),
      ProblemFilters.exclude[IncompatibleMethTypeProblem](
        "cats.effect.unsafe.WorkerThread.reschedule"),
      ProblemFilters.exclude[IncompatibleMethTypeProblem](
        "cats.effect.unsafe.WorkerThread.schedule"),
      // introduced by #2868
      // added signaling from CallbackStack to indicate successful invocation
      ProblemFilters.exclude[DirectMissingMethodProblem]("cats.effect.CallbackStack.apply"),
      // introduced by #2869
      // package-private method
      ProblemFilters.exclude[DirectMissingMethodProblem]("cats.effect.IO.unsafeRunFiber"),
      // introduced by #4248
      // changes to package private code
      ProblemFilters.exclude[DirectMissingMethodProblem](
        "cats.effect.NonDaemonThreadLogger.isEnabled"),
      ProblemFilters.exclude[DirectMissingMethodProblem](
        "cats.effect.NonDaemonThreadLogger.sleepIntervalMillis"),
      ProblemFilters.exclude[DirectMissingMethodProblem](
        "cats.effect.NonDaemonThreadLogger.this"),
      ProblemFilters.exclude[MissingClassProblem]("cats.effect.NonDaemonThreadLogger$"),
      // introduced by #3284
      // internal API change
      ProblemFilters.exclude[IncompatibleMethTypeProblem]("cats.effect.CallbackStack.apply"),
      // introduced by #3324, which specialized CallbackStack for JS
      // internal API change
      ProblemFilters.exclude[DirectMissingMethodProblem](
        "cats.effect.CallbackStack.clearCurrent"),
      // #3393, ContState is a private class:
      ProblemFilters.exclude[MissingTypesProblem]("cats.effect.ContState"),
      ProblemFilters.exclude[DirectMissingMethodProblem]("cats.effect.ContState.result"),
      ProblemFilters.exclude[DirectMissingMethodProblem]("cats.effect.ContState.result_="),
      // #3393 and #3464, IOFiberConstants is a (package) private class/object:
      ProblemFilters.exclude[DirectMissingMethodProblem](
        "cats.effect.IOFiberConstants.ContStateInitial"),
      ProblemFilters.exclude[DirectMissingMethodProblem](
        "cats.effect.IOFiberConstants.ContStateWaiting"),
      ProblemFilters.exclude[DirectMissingMethodProblem](
        "cats.effect.IOFiberConstants.ContStateWinner"),
      ProblemFilters.exclude[DirectMissingMethodProblem](
        "cats.effect.IOFiberConstants.ContStateResult"),
      ProblemFilters.exclude[DirectMissingMethodProblem](
        "cats.effect.IOFiberConstants.ExecuteRunnableR"),
      ProblemFilters.exclude[ReversedMissingMethodProblem]("cats.effect.IOLocal.scope"),
      ProblemFilters.exclude[DirectMissingMethodProblem](
        "cats.effect.IOFiberConstants.ContStateResult"),
      // introduced by #3332, polling system
      ProblemFilters.exclude[DirectMissingMethodProblem](
        "cats.effect.unsafe.IORuntimeBuilder.this"),
<<<<<<< HEAD
      // introduced by #3636, IOLocal propagation
      // IOLocal is a sealed trait
      ProblemFilters.exclude[ReversedMissingMethodProblem]("cats.effect.IOLocal.getOrDefault"),
      ProblemFilters.exclude[ReversedMissingMethodProblem]("cats.effect.IOLocal.set"),
      ProblemFilters.exclude[ReversedMissingMethodProblem]("cats.effect.IOLocal.reset"),
      ProblemFilters.exclude[ReversedMissingMethodProblem]("cats.effect.IOLocal.lens"),
      // this filter is particulary terrible, because it can also mask real issues :(
      ProblemFilters.exclude[DirectMissingMethodProblem]("cats.effect.IOLocal.lens")
=======
      // introduced by #3695, which enabled fiber dumps on native
      ProblemFilters.exclude[MissingClassProblem](
        "cats.effect.unsafe.FiberMonitorCompanionPlatform")
>>>>>>> 1bbe7f61
    ) ++ {
      if (tlIsScala3.value) {
        // Scala 3 specific exclusions
        Seq(
          // introduced by #2769, Simplify the transfer of WorkerThread data structures when blocking
          // changes to `cats.effect.unsafe` package private code
          ProblemFilters.exclude[DirectMissingMethodProblem](
            "cats.effect.unsafe.WorkStealingThreadPool.localQueuesForwarder"),
          ProblemFilters.exclude[DirectMissingMethodProblem](
            "cats.effect.unsafe.WorkerThread.NullData"),
          // introduced by #2811, Support shutting down multiple runtimes
          // changes to `cats.effect.unsafe` package private code
          ProblemFilters.exclude[IncompatibleMethTypeProblem](
            "cats.effect.unsafe.ThreadSafeHashtable.put"),
          ProblemFilters.exclude[DirectMissingMethodProblem](
            "cats.effect.unsafe.IORuntime.apply"),
          ProblemFilters.exclude[DirectMissingMethodProblem](
            "cats.effect.unsafe.IORuntimeCompanionPlatform.apply"),
          ProblemFilters.exclude[IncompatibleMethTypeProblem](
            "cats.effect.unsafe.ThreadSafeHashtable.remove"),
          ProblemFilters.exclude[IncompatibleResultTypeProblem](
            "cats.effect.unsafe.ThreadSafeHashtable.unsafeHashtable"),
          ProblemFilters.exclude[IncompatibleResultTypeProblem](
            "cats.effect.unsafe.ThreadSafeHashtable.Tombstone"),
          ProblemFilters.exclude[DirectMissingMethodProblem](
            "cats.effect.unsafe.WorkStealingThreadPool.this"),
          // introduced by #2853, Configurable caching of blocking threads, properly
          // changes to `cats.effect.unsafe` package private code
          ProblemFilters.exclude[IncompatibleMethTypeProblem](
            "cats.effect.unsafe.WorkStealingThreadPool.this"),
          // introduced by #2873, The WSTP can run Futures just as fast as ExecutionContext.global
          // changes to `cats.effect.unsafe` package private code
          ProblemFilters.exclude[IncompatibleResultTypeProblem](
            "cats.effect.unsafe.WorkerThread.active"),
          ProblemFilters.exclude[IncompatibleMethTypeProblem](
            "cats.effect.unsafe.WorkerThread.active_="),
          ProblemFilters.exclude[DirectMissingMethodProblem](
            "cats.effect.unsafe.WorkStealingThreadPool.rescheduleFiber"),
          ProblemFilters.exclude[DirectMissingMethodProblem](
            "cats.effect.unsafe.WorkStealingThreadPool.scheduleFiber"),
          ProblemFilters.exclude[IncompatibleResultTypeProblem](
            "cats.effect.unsafe.WorkStealingThreadPool.stealFromOtherWorkerThread"),
          ProblemFilters.exclude[ReversedMissingMethodProblem](
            "cats.effect.unsafe.WorkStealingThreadPool.reschedule"),
          // introduced by #2857, when we properly turned on MiMa for Scala 3
          ProblemFilters.exclude[DirectMissingMethodProblem]("cats.effect.IOFiber.this"),
          ProblemFilters.exclude[DirectMissingMethodProblem]("cats.effect.IOFiber.cancel_="),
          ProblemFilters.exclude[DirectMissingMethodProblem]("cats.effect.IOFiber.join_="),
          ProblemFilters.exclude[DirectMissingMethodProblem](
            "cats.effect.IOFiberPlatform.interruptibleImpl"),
          ProblemFilters.exclude[DirectMissingMethodProblem](
            "cats.effect.unsafe.WorkStealingThreadPool.stealFromOtherWorkerThread"),
          ProblemFilters.exclude[FinalClassProblem](
            "cats.effect.unsafe.metrics.LocalQueueSampler"),
          ProblemFilters.exclude[DirectMissingMethodProblem](
            "cats.effect.unsafe.metrics.LocalQueueSampler.getOverflowSpilloverCount"),
          ProblemFilters.exclude[DirectMissingMethodProblem](
            "cats.effect.unsafe.metrics.LocalQueueSampler.getBatchedSpilloverCount"),
          ProblemFilters.exclude[DirectMissingMethodProblem](
            "cats.effect.unsafe.metrics.LocalQueueSamplerMBean.getOverflowSpilloverCount"),
          ProblemFilters.exclude[DirectMissingMethodProblem](
            "cats.effect.unsafe.metrics.LocalQueueSamplerMBean.getBatchedSpilloverCount"),
          ProblemFilters.exclude[DirectMissingMethodProblem](
            "cats.effect.unsafe.metrics.LocalQueueSamplerMBean.getTotalSpilloverCount"),
          ProblemFilters.exclude[DirectMissingMethodProblem](
            "cats.effect.unsafe.FiberMonitor.weakMapToSet"),
          ProblemFilters.exclude[DirectMissingMethodProblem](
            "cats.effect.unsafe.FiberMonitor.monitorSuspended"),
          ProblemFilters.exclude[DirectMissingMethodProblem](
            "cats.effect.unsafe.FiberMonitor.weakMapToSet"),
          ProblemFilters.exclude[IncompatibleMethTypeProblem](
            "cats.effect.unsafe.IORuntime.installGlobal"),
          ProblemFilters.exclude[DirectMissingMethodProblem](
            "cats.effect.unsafe.LocalQueue.EmptyDrain"),
          ProblemFilters.exclude[DirectMissingMethodProblem](
            "cats.effect.unsafe.WorkStealingThreadPool.notifyHelper"),
          ProblemFilters.exclude[DirectMissingMethodProblem](
            "cats.effect.unsafe.WorkStealingThreadPool.transitionHelperToParked"),
          ProblemFilters.exclude[DirectMissingMethodProblem](
            "cats.effect.unsafe.WorkStealingThreadPool.removeParkedHelper"),
          ProblemFilters.exclude[DirectMissingMethodProblem](
            "cats.effect.tracing.Tracing.bumpVersion"),
          ProblemFilters.exclude[DirectMissingMethodProblem](
            "cats.effect.tracing.Tracing.castEntry"),
          ProblemFilters.exclude[DirectMissingMethodProblem](
            "cats.effect.tracing.Tracing.match"),
          ProblemFilters.exclude[DirectMissingMethodProblem]("cats.effect.tracing.Tracing.put"),
          ProblemFilters.exclude[DirectMissingMethodProblem](
            "cats.effect.tracing.Tracing.version"),
          // introduced by #3012
          ProblemFilters.exclude[DirectMissingMethodProblem](
            "cats.effect.unsafe.WorkStealingThreadPool.this"),
          // annoying consequence of reverting #2473
          ProblemFilters.exclude[AbstractClassProblem]("cats.effect.ExitCode")
        )
      } else Seq()
    }
  )
  .jsSettings(
    libraryDependencies += "org.scala-js" %%% "scala-js-macrotask-executor" % MacrotaskExecutorVersion,
    mimaBinaryIssueFilters ++= {
      Seq(
        // introduced by #2857, when we properly turned on MiMa for Scala.js
        ProblemFilters.exclude[DirectMissingMethodProblem](
          "cats.effect.unsafe.ES2021FiberMonitor.monitorSuspended"),
        ProblemFilters.exclude[MissingClassProblem]("cats.effect.unsafe.IterableWeakMap"),
        ProblemFilters.exclude[MissingClassProblem]("cats.effect.unsafe.IterableWeakMap$"),
        ProblemFilters.exclude[MissingClassProblem](
          "cats.effect.unsafe.IterableWeakMap$Finalizer"),
        ProblemFilters.exclude[MissingClassProblem](
          "cats.effect.unsafe.IterableWeakMap$Finalizer$"),
        ProblemFilters.exclude[DirectMissingMethodProblem](
          "cats.effect.unsafe.NoOpFiberMonitor.monitorSuspended"),
        ProblemFilters.exclude[MissingClassProblem]("cats.effect.unsafe.WeakMap"),
        ProblemFilters.exclude[DirectMissingMethodProblem]("cats.effect.IO.interruptible"),
        ProblemFilters.exclude[DirectMissingMethodProblem](
          "cats.effect.IOFiberConstants.EvalOnR"),
        ProblemFilters.exclude[DirectMissingMethodProblem](
          "cats.effect.IOFiberConstants.AfterBlockingFailedR"),
        ProblemFilters.exclude[DirectMissingMethodProblem](
          "cats.effect.IOFiberConstants.AfterBlockingSuccessfulR"),
        ProblemFilters.exclude[DirectMissingMethodProblem](
          "cats.effect.IOFiberConstants.ChildMaskOffset"),
        ProblemFilters.exclude[DirectMissingMethodProblem](
          "cats.effect.IOFiberConstants.ChildMaskOffset"),
        ProblemFilters.exclude[DirectMissingMethodProblem](
          "cats.effect.IOFiberConstants.AfterBlockingSuccessfulR"),
        ProblemFilters.exclude[DirectMissingMethodProblem](
          "cats.effect.IOFiberConstants.AfterBlockingFailedR"),
        ProblemFilters.exclude[DirectMissingMethodProblem](
          "cats.effect.IOFiberConstants.EvalOnR"),
        ProblemFilters.exclude[MissingClassProblem](
          "cats.effect.unsafe.PolyfillExecutionContext"),
        ProblemFilters.exclude[MissingClassProblem](
          "cats.effect.unsafe.PolyfillExecutionContext$"),
        ProblemFilters.exclude[MissingClassProblem]("cats.effect.unsafe.WorkerThread"),
        ProblemFilters.exclude[Problem]("cats.effect.IOFiberConstants.*"),
        ProblemFilters.exclude[Problem]("cats.effect.SyncIOConstants.*"),
        // introduced by #3196. Changes in an internal API.
        ProblemFilters.exclude[DirectMissingMethodProblem](
          "cats.effect.unsafe.FiberAwareExecutionContext.liveFibers"),
        // introduced by #3222. Optimized ArrayStack internal API
        ProblemFilters.exclude[Problem]("cats.effect.ArrayStack*"),
        // mystery filters that became required in 3.4.0
        ProblemFilters.exclude[DirectMissingMethodProblem](
          "cats.effect.tracing.TracingConstants.*"),
        // introduced by #3225, which added the BatchingMacrotaskExecutor
        ProblemFilters.exclude[MissingClassProblem](
          "cats.effect.unsafe.FiberAwareExecutionContext"),
        ProblemFilters.exclude[IncompatibleMethTypeProblem](
          "cats.effect.unsafe.ES2021FiberMonitor.this"),
        // introduced by #3324, which specialized CallbackStack for JS
        // internal API change
        ProblemFilters.exclude[IncompatibleTemplateDefProblem]("cats.effect.CallbackStack"),
        // introduced by #3642, which optimized the BatchingMacrotaskExecutor
        ProblemFilters.exclude[MissingClassProblem](
          "cats.effect.unsafe.BatchingMacrotaskExecutor$executeBatchTaskRunnable$"),
        // introduced by #3695, which ported fiber monitoring to Native
        // internal API change
        ProblemFilters.exclude[MissingClassProblem]("cats.effect.unsafe.ES2021FiberMonitor")
      )
    },
    mimaBinaryIssueFilters ++= {
      if (tlIsScala3.value) {
        Seq(
          // introduced by #2857, when we properly turned on MiMa for Scala.js and Scala 3
          ProblemFilters.exclude[DirectMissingMethodProblem](
            "cats.effect.tracing.Tracing.bumpVersion"),
          ProblemFilters.exclude[DirectMissingMethodProblem](
            "cats.effect.tracing.Tracing.castEntry"),
          ProblemFilters.exclude[DirectMissingMethodProblem]("cats.effect.tracing.Tracing.get"),
          ProblemFilters.exclude[DirectMissingMethodProblem](
            "cats.effect.tracing.Tracing.match"),
          ProblemFilters.exclude[DirectMissingMethodProblem]("cats.effect.tracing.Tracing.put"),
          ProblemFilters.exclude[DirectMissingMethodProblem](
            "cats.effect.tracing.Tracing.remove"),
          ProblemFilters.exclude[DirectMissingMethodProblem](
            "cats.effect.tracing.Tracing.version"),
          ProblemFilters.exclude[MissingTypesProblem]("cats.effect.tracing.Tracing$"),
          ProblemFilters.exclude[DirectMissingMethodProblem](
            "cats.effect.tracing.Tracing.computeValue"),
          ProblemFilters.exclude[ReversedMissingMethodProblem](
            "cats.effect.unsafe.WorkStealingThreadPool.canExecuteBlockingCode"),
          ProblemFilters.exclude[ReversedMissingMethodProblem](
            "cats.effect.unsafe.FiberMonitor.monitorSuspended")
        )
      } else Seq()
    }
  )
  .nativeSettings(
    mimaBinaryIssueFilters ++= Seq(
      ProblemFilters.exclude[MissingClassProblem](
        "cats.effect.unsafe.PollingExecutorScheduler$SleepTask"),
      ProblemFilters.exclude[MissingClassProblem]("cats.effect.unsafe.QueueExecutorScheduler"),
      ProblemFilters.exclude[MissingClassProblem]("cats.effect.unsafe.QueueExecutorScheduler$")
    )
  )
  .disablePlugins(JCStressPlugin)

/**
 * Test support for the core project, providing various helpful instances like ScalaCheck
 * generators for IO and SyncIO.
 */
lazy val testkit = crossProject(JSPlatform, JVMPlatform, NativePlatform)
  .in(file("testkit"))
  .dependsOn(core, kernelTestkit)
  .settings(
    name := "cats-effect-testkit",
    libraryDependencies ++= Seq(
      "org.scalacheck" %%% "scalacheck" % ScalaCheckVersion,
      "org.specs2" %%% "specs2-core" % Specs2Version % Test
    )
  )
  .disablePlugins(JCStressPlugin)

/**
 * Unit tests for the core project, utilizing the support provided by testkit.
 */
lazy val tests: CrossProject = crossProject(JSPlatform, JVMPlatform, NativePlatform)
  .in(file("tests"))
  .dependsOn(core, laws % Test, kernelTestkit % Test, testkit % Test)
  .enablePlugins(NoPublishPlugin)
  .settings(
    name := "cats-effect-tests",
    libraryDependencies ++= Seq(
      "org.scalacheck" %%% "scalacheck" % ScalaCheckVersion,
      "org.specs2" %%% "specs2-scalacheck" % Specs2Version % Test,
      "org.typelevel" %%% "discipline-specs2" % DisciplineVersion % Test,
      "org.typelevel" %%% "cats-kernel-laws" % CatsVersion % Test
    ),
    githubWorkflowArtifactUpload := false
  )
  .jsSettings(
    Compile / scalaJSUseMainModuleInitializer := true,
    Compile / mainClass := Some("catseffect.examples.JSRunner"),
    // The default configured mapSourceURI is used for trace filtering
    scalacOptions ~= { _.filterNot(_.startsWith("-P:scalajs:mapSourceURI")) }
  )
  .jvmSettings(
<<<<<<< HEAD
    Test / fork := true,
    Test / javaOptions ++= Seq(
      "-Dcats.effect.ioLocalPropagation=true",
      s"-Dsbt.classpath=${(Test / fullClasspath).value.map(_.data.getAbsolutePath).mkString(File.pathSeparator)}"
    )
=======
    Test / fork := true
>>>>>>> 1bbe7f61
  )
  .nativeSettings(
    Compile / mainClass := Some("catseffect.examples.NativeRunner")
  )

def configureIOAppTests(p: Project): Project =
  p.enablePlugins(NoPublishPlugin, BuildInfoPlugin)
    .settings(
      Test / unmanagedSourceDirectories += (LocalRootProject / baseDirectory).value / "ioapp-tests" / "src" / "test" / "scala",
      libraryDependencies += "org.specs2" %%% "specs2-core" % Specs2Version % Test,
      buildInfoPackage := "cats.effect",
      buildInfoKeys ++= Seq(
        "jsRunner" -> (tests.js / Compile / fastOptJS / artifactPath).value,
        "nativeRunner" -> (tests.native / Compile / nativeLink / artifactPath).value
      )
    )

lazy val ioAppTestsJVM =
  project
    .in(file("ioapp-tests/.jvm"))
    .configure(configureIOAppTests)
    .settings(
      buildInfoKeys += "platform" -> "jvm",
      Test / fork := true,
      Test / javaOptions += s"-Dcatseffect.examples.classpath=${(tests.jvm / Compile / fullClasspath).value.map(_.data.getAbsolutePath).mkString(File.pathSeparator)}"
    )

lazy val ioAppTestsJS =
  project
    .in(file("ioapp-tests/.js"))
    .configure(configureIOAppTests)
    .settings(
      (Test / test) := (Test / test).dependsOn(tests.js / Compile / fastOptJS).value,
      buildInfoKeys += "platform" -> "js"
    )

lazy val ioAppTestsNative =
  project
    .in(file("ioapp-tests/.native"))
    .configure(configureIOAppTests)
    .settings(
      (Test / test) := (Test / test).dependsOn(tests.native / Compile / nativeLink).value,
      buildInfoKeys += "platform" -> "native"
    )

/**
 * Implementations lof standard functionality (e.g. Semaphore, Console, Queue) purely in terms
 * of the typeclasses, with no dependency on IO. In most cases, the *tests* for these
 * implementations will require IO, and thus those tests will be located within the core
 * project.
 */
lazy val std = crossProject(JSPlatform, JVMPlatform, NativePlatform)
  .in(file("std"))
  .dependsOn(kernel)
  .settings(
    name := "cats-effect-std",
    libraryDependencies ++= Seq(
      "org.scalacheck" %%% "scalacheck" % ScalaCheckVersion % Test,
      "org.specs2" %%% "specs2-scalacheck" % Specs2Version % Test
    ),
    mimaBinaryIssueFilters ++= {
      if (tlIsScala3.value) {
        Seq(
          ProblemFilters.exclude[DirectMissingMethodProblem](
            "cats.effect.std.Supervisor.apply$default$2")
        )
      } else Seq()
    },
    mimaBinaryIssueFilters ++=
      Seq(
        // introduced by #2604, Fix Console on JS
        // changes to `cats.effect.std` package private code
        ProblemFilters.exclude[MissingClassProblem]("cats.effect.std.Console$SyncConsole"),
        // introduced by #2951
        // added configurability to Supervisor's scope termination behavior
        // the following are package-private APIs
        ProblemFilters.exclude[IncompatibleMethTypeProblem](
          "cats.effect.std.Supervisor#State.add"),
        ProblemFilters.exclude[ReversedMissingMethodProblem](
          "cats.effect.std.Supervisor#State.add"),
        ProblemFilters.exclude[ReversedMissingMethodProblem](
          "cats.effect.std.Supervisor#State.joinAll"),
        // introduced by #3000
        // package-private or private stuff
        ProblemFilters.exclude[DirectMissingMethodProblem](
          "cats.effect.std.Queue#AbstractQueue.onOfferNoCapacity"),
        ProblemFilters.exclude[ReversedMissingMethodProblem](
          "cats.effect.std.Queue#AbstractQueue.onOfferNoCapacity"),
        ProblemFilters.exclude[DirectMissingMethodProblem](
          "cats.effect.std.Queue#BoundedQueue.onOfferNoCapacity"),
        ProblemFilters.exclude[DirectMissingMethodProblem](
          "cats.effect.std.Queue#CircularBufferQueue.onOfferNoCapacity"),
        ProblemFilters.exclude[DirectMissingMethodProblem](
          "cats.effect.std.Queue#DroppingQueue.onOfferNoCapacity"),
        // #3524, private class
        ProblemFilters.exclude[DirectMissingMethodProblem](
          "cats.effect.std.MapRef#ConcurrentHashMapImpl.keys"),
        // introduced by #3346
        // private stuff
        ProblemFilters.exclude[MissingClassProblem]("cats.effect.std.Mutex$Impl"),
        // introduced by #3347
        // private stuff
        ProblemFilters.exclude[MissingClassProblem]("cats.effect.std.AtomicCell$Impl"),
        // introduced by #3409
        // extracted UnsafeUnbounded private data structure
        ProblemFilters.exclude[MissingClassProblem]("cats.effect.std.Queue$UnsafeUnbounded"),
        ProblemFilters.exclude[MissingClassProblem](
          "cats.effect.std.Queue$UnsafeUnbounded$Cell"),
        // introduced by #3480
        // adds method to sealed Hotswap
        ProblemFilters.exclude[ReversedMissingMethodProblem]("cats.effect.std.Hotswap.get")
      )
  )
  .jsSettings(
    libraryDependencies += "org.scala-js" %%% "scala-js-macrotask-executor" % MacrotaskExecutorVersion % Test,
    mimaBinaryIssueFilters ++= Seq(
      // introduced by #2604, Fix Console on JS
      // changes to a static forwarder, which are meaningless on JS
      ProblemFilters.exclude[IncompatibleMethTypeProblem]("cats.effect.std.Console.make"),
      // introduced by #2905, Add a SecureRandom algebra
      // relocated a package-private class
      ProblemFilters.exclude[MissingClassProblem]("cats.effect.std.JavaSecureRandom"),
      ProblemFilters.exclude[MissingClassProblem]("cats.effect.std.JavaSecureRandom$")
    )
  )
  .disablePlugins(JCStressPlugin)

/**
 * A trivial pair of trivial example apps primarily used to show that IOApp works as a practical
 * runtime on both target platforms.
 */
lazy val example = crossProject(JSPlatform, JVMPlatform, NativePlatform)
  .in(file("example"))
  .dependsOn(core)
  .enablePlugins(NoPublishPlugin)
  .settings(name := "cats-effect-example")
  .jsSettings(scalaJSUseMainModuleInitializer := true)

/**
 * A trivial app to test GraalVM Native image with.
 */
lazy val graalVMExample = project
  .in(file("graalvm-example"))
  .dependsOn(core.jvm)
  .enablePlugins(NoPublishPlugin, NativeImagePlugin)
  .settings(
    name := "cats-effect-graalvm-example",
    nativeImageOptions ++= Seq("--no-fallback", "-H:+ReportExceptionStackTraces"),
    nativeImageInstalled := true
  )

/**
 * JMH benchmarks for IO and other things.
 */
lazy val benchmarks = project
  .in(file("benchmarks"))
  .dependsOn(core.jvm, std.jvm)
  .settings(
    name := "cats-effect-benchmarks",
    javaOptions ++= Seq(
      "-Dcats.effect.tracing.mode=none",
      "-Dcats.effect.tracing.exceptions.enhanced=false"))
  .enablePlugins(NoPublishPlugin, JmhPlugin)

lazy val stressTests = project
  .in(file("stress-tests"))
  .dependsOn(core.jvm, std.jvm)
  .settings(
    name := "cats-effect-stress-tests",
    Jcstress / version := "0.16"
  )
  .enablePlugins(NoPublishPlugin, JCStressPlugin)

lazy val docs = project
  .in(file("site-docs"))
  .dependsOn(core.jvm)
  .enablePlugins(MdocPlugin)
  .settings(tlFatalWarnings := { if (tlIsScala3.value) false else tlFatalWarnings.value })<|MERGE_RESOLUTION|>--- conflicted
+++ resolved
@@ -648,7 +648,9 @@
       // introduced by #3332, polling system
       ProblemFilters.exclude[DirectMissingMethodProblem](
         "cats.effect.unsafe.IORuntimeBuilder.this"),
-<<<<<<< HEAD
+      // introduced by #3695, which enabled fiber dumps on native
+      ProblemFilters.exclude[MissingClassProblem](
+        "cats.effect.unsafe.FiberMonitorCompanionPlatform"),
       // introduced by #3636, IOLocal propagation
       // IOLocal is a sealed trait
       ProblemFilters.exclude[ReversedMissingMethodProblem]("cats.effect.IOLocal.getOrDefault"),
@@ -657,11 +659,6 @@
       ProblemFilters.exclude[ReversedMissingMethodProblem]("cats.effect.IOLocal.lens"),
       // this filter is particulary terrible, because it can also mask real issues :(
       ProblemFilters.exclude[DirectMissingMethodProblem]("cats.effect.IOLocal.lens")
-=======
-      // introduced by #3695, which enabled fiber dumps on native
-      ProblemFilters.exclude[MissingClassProblem](
-        "cats.effect.unsafe.FiberMonitorCompanionPlatform")
->>>>>>> 1bbe7f61
     ) ++ {
       if (tlIsScala3.value) {
         // Scala 3 specific exclusions
@@ -901,15 +898,11 @@
     scalacOptions ~= { _.filterNot(_.startsWith("-P:scalajs:mapSourceURI")) }
   )
   .jvmSettings(
-<<<<<<< HEAD
     Test / fork := true,
     Test / javaOptions ++= Seq(
       "-Dcats.effect.ioLocalPropagation=true",
       s"-Dsbt.classpath=${(Test / fullClasspath).value.map(_.data.getAbsolutePath).mkString(File.pathSeparator)}"
     )
-=======
-    Test / fork := true
->>>>>>> 1bbe7f61
   )
   .nativeSettings(
     Compile / mainClass := Some("catseffect.examples.NativeRunner")
