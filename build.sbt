/*
 * Copyright 2020-2022 Typelevel
 *
 * Licensed under the Apache License, Version 2.0 (the "License");
 * you may not use this file except in compliance with the License.
 * You may obtain a copy of the License at
 *
 *     http://www.apache.org/licenses/LICENSE-2.0
 *
 * Unless required by applicable law or agreed to in writing, software
 * distributed under the License is distributed on an "AS IS" BASIS,
 * WITHOUT WARRANTIES OR CONDITIONS OF ANY KIND, either express or implied.
 * See the License for the specific language governing permissions and
 * limitations under the License.
 */

import java.io.File
import java.util.concurrent.TimeUnit

import com.typesafe.tools.mima.core._
import com.github.sbt.git.SbtGit.GitKeys._
import org.openqa.selenium.chrome.ChromeOptions
import org.openqa.selenium.firefox.{FirefoxOptions, FirefoxProfile}
import org.scalajs.jsenv.nodejs.NodeJSEnv
import org.scalajs.jsenv.selenium.SeleniumJSEnv
import sbtcrossproject.CrossProject

import JSEnv._

// sbt-git workarounds
ThisBuild / useConsoleForROGit := !(ThisBuild / githubIsWorkflowBuild).value

ThisBuild / git.gitUncommittedChanges := {
  if ((ThisBuild / githubIsWorkflowBuild).value) {
    git.gitUncommittedChanges.value
  } else {
    import scala.sys.process._
    import scala.util.Try

    Try("git status -s".!!.trim.length > 0).getOrElse(true)
  }
}

ThisBuild / tlBaseVersion := "3.4"
ThisBuild / tlUntaggedAreSnapshots := false

ThisBuild / organization := "org.typelevel"
ThisBuild / organizationName := "Typelevel"
ThisBuild / tlSonatypeUseLegacyHost := false

ThisBuild / startYear := Some(2020)

ThisBuild / developers := List(
  Developer(
    "djspiewak",
    "Daniel Spiewak",
    "djspiewak@gmail.com",
    url("https://github.com/djspiewak")),
  Developer(
    "SystemFw",
    "Fabio Labella",
    "fabio.labella2@gmail.com",
    url("https://github.com/SystemFw")),
  Developer(
    "RaasAhsan",
    "Raas Ahsan",
    "raas.ahsan@gmail.com",
    url("https://github.com/RaasAhsan")),
  Developer(
    "TimWSpence",
    "Tim Spence",
    "timothywspence@gmail.com",
    url("https://github.com/TimWSpence")),
  Developer(
    "kubukoz",
    "Jakub Kozłowski",
    "kubukoz@gmail.com",
    url("https://github.com/kubukoz")),
  Developer(
    "mpilquist",
    "Michael Pilquist",
    "mpilquist@gmail.com",
    url("https://github.com/mpilquist")),
  Developer(
    "vasilmkd",
    "Vasil Vasilev",
    "vasil@vasilev.io",
    url("https://github.com/vasilmkd")),
  Developer(
    "bplommer",
    "Ben Plommer",
    "ben.plommer@gmail.com",
    url("https://github.com/bplommer")),
  Developer(
    "wemrysi",
    "Emrys Ingersoll",
    "ingersoll@gmail.com",
    url("https://github.com/wemrysi")),
  Developer(
    "armanbilge",
    "Arman Bilge",
    "armanbilge@gmail.com",
    url("https://github.com/armanbilge")),
  Developer(
    "gvolpe",
    "Gabriel Volpe",
    "volpegabriel@gmail.com",
    url("https://github.com/gvolpe"))
)

val PrimaryOS = "ubuntu-latest"
val Windows = "windows-latest"
val MacOS = "macos-latest"

val Scala213 = "2.13.8"
val Scala3 = "3.0.2"

ThisBuild / crossScalaVersions := Seq(Scala3, "2.12.15", Scala213)
ThisBuild / tlVersionIntroduced := Map("3" -> "3.1.1")
ThisBuild / tlJdkRelease := Some(8)

ThisBuild / githubWorkflowTargetBranches := Seq("series/3.*")
ThisBuild / tlCiReleaseTags := false
ThisBuild / tlCiReleaseBranches := Nil

val OldGuardJava = JavaSpec.temurin("8")
val LTSJava = JavaSpec.temurin("11")
val LatestJava = JavaSpec.temurin("17")
val ScalaJSJava = OldGuardJava
val GraalVM = JavaSpec.graalvm("11")

ThisBuild / githubWorkflowJavaVersions := Seq(OldGuardJava, LTSJava, LatestJava, GraalVM)
ThisBuild / githubWorkflowOSes := Seq(PrimaryOS, Windows, MacOS)

ThisBuild / githubWorkflowBuildPreamble ++= Seq(
  WorkflowStep.Use(
    UseRef.Public("actions", "setup-node", "v2.4.0"),
    name = Some("Setup NodeJS v16 LTS"),
    params = Map("node-version" -> "16"),
    cond = Some("matrix.ci == 'ciJS'")
  ),
  WorkflowStep.Run(
    List("npm install"),
    name = Some("Install jsdom and source-map-support"),
    cond = Some("matrix.ci == 'ciJS'")
  )
)

ThisBuild / githubWorkflowBuild := Seq(
  WorkflowStep.Sbt(
    List("root/scalafixAll --check"),
    name = Some("Check that scalafix has been run"),
    cond = Some(s"matrix.scala != '$Scala3'")
  ),
  WorkflowStep.Sbt(List("${{ matrix.ci }}")),
  WorkflowStep.Sbt(
    List("docs/mdoc"),
    cond = Some(
      s"(matrix.scala == '$Scala213' || matrix.scala == '$Scala3') && matrix.ci == 'ciJVM'")),
  WorkflowStep.Run(
    List("example/test-jvm.sh ${{ matrix.scala }}"),
    name = Some("Test Example JVM App Within Sbt"),
    cond = Some(s"matrix.ci == 'ciJVM' && matrix.os == '$PrimaryOS'")
  ),
  WorkflowStep.Run(
    List("example/test-js.sh ${{ matrix.scala }}"),
    name = Some("Test Example JavaScript App Using Node"),
    cond = Some(s"matrix.ci == 'ciJS' && matrix.os == '$PrimaryOS'")
  ),
  WorkflowStep.Run(
    List("cd scalafix", "sbt test"),
    name = Some("Scalafix tests"),
    cond =
      Some(s"matrix.scala == '$Scala213' && matrix.ci == 'ciJVM' && matrix.os == '$PrimaryOS'")
  )
)

val ciVariants = CI.AllCIs.map(_.command)
val jsCiVariants = CI.AllJSCIs.map(_.command)
ThisBuild / githubWorkflowBuildMatrixAdditions += "ci" -> ciVariants

ThisBuild / githubWorkflowBuildMatrixExclusions := {
  val scalaJavaFilters = for {
    scala <- (ThisBuild / githubWorkflowScalaVersions).value.filterNot(Set(Scala213))
    java <- (ThisBuild / githubWorkflowJavaVersions).value.filterNot(Set(OldGuardJava))
    if !(scala == Scala3 && java == LatestJava)
  } yield MatrixExclude(Map("scala" -> scala, "java" -> java.render))

  val windowsAndMacScalaFilters =
    (ThisBuild / githubWorkflowScalaVersions).value.filterNot(Set(Scala213)).flatMap { scala =>
      Seq(
        MatrixExclude(Map("os" -> Windows, "scala" -> scala)),
        MatrixExclude(Map("os" -> MacOS, "scala" -> scala)))
    }

  val jsScalaFilters = for {
    scala <- (ThisBuild / githubWorkflowScalaVersions).value.filterNot(Set(Scala213))
    ci <- jsCiVariants.tail
  } yield MatrixExclude(Map("ci" -> ci, "scala" -> scala))

  val jsJavaAndOSFilters = jsCiVariants.flatMap { ci =>
    val javaFilters =
      (ThisBuild / githubWorkflowJavaVersions).value.filterNot(Set(ScalaJSJava)).map { java =>
        MatrixExclude(Map("ci" -> ci, "java" -> java.render))
      }

    javaFilters ++ Seq(
      MatrixExclude(Map("os" -> Windows, "ci" -> ci)),
      MatrixExclude(Map("os" -> MacOS, "ci" -> ci)))
  }

  // Nice-to-haves but unreliable in CI
  val flakyFilters = Seq(
    MatrixExclude(Map("os" -> Windows, "java" -> GraalVM.render))
  )

  scalaJavaFilters ++ windowsAndMacScalaFilters ++ jsScalaFilters ++ jsJavaAndOSFilters ++ flakyFilters
}

lazy val useJSEnv =
  settingKey[JSEnv]("Use Node.js or a headless browser for running Scala.js tests")
Global / useJSEnv := NodeJS

lazy val testJSIOApp =
  settingKey[Boolean]("Whether to test JVM (false) or Node.js (true) in IOAppSpec")
Global / testJSIOApp := false

ThisBuild / jsEnv := {
  useJSEnv.value match {
    case NodeJS => new NodeJSEnv(NodeJSEnv.Config().withSourceMap(true))
    case Firefox =>
      val profile = new FirefoxProfile()
      profile.setPreference("privacy.reduceTimerPrecision", false)
      val options = new FirefoxOptions()
      options.setProfile(profile)
      options.setHeadless(true)
      new SeleniumJSEnv(options)
    case Chrome =>
      val options = new ChromeOptions()
      options.setHeadless(true)
      new SeleniumJSEnv(options)
  }
}

ThisBuild / homepage := Some(url("https://github.com/typelevel/cats-effect"))

ThisBuild / scmInfo := Some(
  ScmInfo(
    url("https://github.com/typelevel/cats-effect"),
    "git@github.com:typelevel/cats-effect.git"))

ThisBuild / apiURL := Some(url("https://typelevel.org/cats-effect/api/3.x/"))

ThisBuild / autoAPIMappings := true

val CatsVersion = "2.7.0"
val Specs2Version = "4.15.0"
val ScalaCheckVersion = "1.15.4"
val DisciplineVersion = "1.2.5"
val CoopVersion = "1.1.1"

val MacrotaskExecutorVersion = "1.0.0"

tlReplaceCommandAlias("ci", CI.AllCIs.map(_.toString).mkString)
addCommandAlias("release", "tlRelease")

addCommandAlias(CI.JVM.command, CI.JVM.toString)
addCommandAlias(CI.JS.command, CI.JS.toString)
addCommandAlias(CI.Firefox.command, CI.Firefox.toString)
addCommandAlias(CI.Chrome.command, CI.Chrome.toString)

addCommandAlias(
  "prePR",
  "; root/clean; root/scalafixAll; scalafmtSbt; +root/scalafmtAll; +root/headerCreate")

val jsProjects: Seq[ProjectReference] =
  Seq(kernel.js, kernelTestkit.js, laws.js, core.js, testkit.js, testsJS, std.js, example.js)

val undocumentedRefs =
  jsProjects ++ Seq[ProjectReference](benchmarks, example.jvm, tests.jvm, tests.js)

lazy val root = project
  .in(file("."))
  .aggregate(rootJVM, rootJS)
  .enablePlugins(NoPublishPlugin)
  .enablePlugins(ScalaUnidocPlugin)
  .settings(
    name := "cats-effect",
    ScalaUnidoc / unidoc / unidocProjectFilter := {
      undocumentedRefs.foldLeft(inAnyProject)((acc, a) => acc -- inProjects(a))
    }
  )

lazy val rootJVM = project
  .aggregate(
    kernel.jvm,
    kernelTestkit.jvm,
    laws.jvm,
    core.jvm,
    testkit.jvm,
    testsJVM,
    std.jvm,
    example.jvm,
    benchmarks)
  .enablePlugins(NoPublishPlugin)

lazy val rootJS = project.aggregate(jsProjects: _*).enablePlugins(NoPublishPlugin)

/**
 * The core abstractions and syntax. This is the most general definition of Cats Effect, without
 * any concrete implementations. This is the "batteries not included" dependency.
 */
lazy val kernel = crossProject(JSPlatform, JVMPlatform)
  .in(file("kernel"))
  .settings(
    name := "cats-effect-kernel",
    libraryDependencies += "org.typelevel" %%% "cats-core" % CatsVersion)
  .settings(
    libraryDependencies += ("org.specs2" %%% "specs2-core" % Specs2Version % Test)
      .cross(CrossVersion.for3Use2_13)
      .exclude("org.scala-js", "scala-js-macrotask-executor_sjs1_2.13")
  )
  .jsSettings(
    libraryDependencies += "org.scala-js" %%% "scala-js-macrotask-executor" % MacrotaskExecutorVersion % Test
  )

/**
 * Reference implementations (including a pure ConcurrentBracket), generic ScalaCheck
 * generators, and useful tools for testing code written against Cats Effect.
 */
lazy val kernelTestkit = crossProject(JSPlatform, JVMPlatform)
  .in(file("kernel-testkit"))
  .dependsOn(kernel)
  .settings(
    name := "cats-effect-kernel-testkit",
    libraryDependencies ++= Seq(
      "org.typelevel" %%% "cats-free" % CatsVersion,
      "org.scalacheck" %%% "scalacheck" % ScalaCheckVersion,
      "org.typelevel" %%% "coop" % CoopVersion),
    mimaBinaryIssueFilters ++= Seq(
      ProblemFilters.exclude[DirectMissingMethodProblem](
        "cats.effect.kernel.testkit.TestContext.this"),
      ProblemFilters.exclude[DirectMissingMethodProblem](
        "cats.effect.kernel.testkit.TestContext#State.execute"),
      ProblemFilters.exclude[DirectMissingMethodProblem](
        "cats.effect.kernel.testkit.TestContext#State.scheduleOnce"),
      ProblemFilters.exclude[DirectMissingMethodProblem](
        "cats.effect.kernel.testkit.TestContext#Task.apply"),
      ProblemFilters.exclude[DirectMissingMethodProblem](
        "cats.effect.kernel.testkit.TestContext#Task.this"),
      ProblemFilters.exclude[DirectMissingMethodProblem](
        "cats.effect.kernel.testkit.TestContext#Task.copy")
    )
  )

/**
 * The laws which constrain the abstractions. This is split from kernel to avoid jar file and
 * dependency issues. As a consequence of this split, some things which are defined in
 * kernelTestkit are *tested* in the Test scope of this project.
 */
lazy val laws = crossProject(JSPlatform, JVMPlatform)
  .in(file("laws"))
  .dependsOn(kernel, kernelTestkit % Test)
  .settings(
    name := "cats-effect-laws",
    libraryDependencies ++= Seq(
      "org.typelevel" %%% "cats-laws" % CatsVersion,
      "org.typelevel" %%% "discipline-specs2" % DisciplineVersion % Test)
  )

/**
 * Concrete, production-grade implementations of the abstractions. Or, more simply-put: IO. Also
 * contains some general datatypes built on top of IO which are useful in their own right, as
 * well as some utilities (such as IOApp). This is the "batteries included" dependency.
 */
lazy val core = crossProject(JSPlatform, JVMPlatform)
  .in(file("core"))
  .dependsOn(kernel, std)
  .settings(
    name := "cats-effect",
    mimaBinaryIssueFilters ++= Seq(
      // introduced by #1837, removal of package private class
      ProblemFilters.exclude[MissingClassProblem]("cats.effect.AsyncPropagateCancelation"),
      ProblemFilters.exclude[MissingClassProblem]("cats.effect.AsyncPropagateCancelation$"),
      // introduced by #1913, striped fiber callback hashtable, changes to package private code
      ProblemFilters.exclude[MissingClassProblem]("cats.effect.unsafe.FiberErrorHashtable"),
      ProblemFilters.exclude[IncompatibleResultTypeProblem](
        "cats.effect.unsafe.IORuntime.fiberErrorCbs"),
      ProblemFilters.exclude[IncompatibleMethTypeProblem]("cats.effect.unsafe.IORuntime.this"),
      ProblemFilters.exclude[IncompatibleResultTypeProblem](
        "cats.effect.unsafe.IORuntime.<init>$default$6"),
      // introduced by #1928, wake up a worker thread before spawning a helper thread when blocking
      // changes to `cats.effect.unsafe` package private code
      ProblemFilters.exclude[IncompatibleResultTypeProblem](
        "cats.effect.unsafe.WorkStealingThreadPool.notifyParked"),
      // introduced by #2041, Rewrite and improve `ThreadSafeHashtable`
      // changes to `cats.effect.unsafe` package private code
      ProblemFilters.exclude[DirectMissingMethodProblem](
        "cats.effect.unsafe.ThreadSafeHashtable.hashtable"),
      ProblemFilters.exclude[DirectMissingMethodProblem](
        "cats.effect.unsafe.ThreadSafeHashtable.hashtable_="),
      // introduced by #2051, Tracing
      // changes to package private code
      ProblemFilters.exclude[DirectMissingMethodProblem]("cats.effect.IO#Blocking.apply"),
      ProblemFilters.exclude[DirectMissingMethodProblem]("cats.effect.IO#Blocking.copy"),
      ProblemFilters.exclude[DirectMissingMethodProblem]("cats.effect.IO#Blocking.this"),
      ProblemFilters.exclude[DirectMissingMethodProblem]("cats.effect.IO#Delay.apply"),
      ProblemFilters.exclude[DirectMissingMethodProblem]("cats.effect.IO#Delay.copy"),
      ProblemFilters.exclude[DirectMissingMethodProblem]("cats.effect.IO#Delay.this"),
      ProblemFilters.exclude[DirectMissingMethodProblem]("cats.effect.IO#FlatMap.apply"),
      ProblemFilters.exclude[DirectMissingMethodProblem]("cats.effect.IO#FlatMap.copy"),
      ProblemFilters.exclude[DirectMissingMethodProblem]("cats.effect.IO#FlatMap.this"),
      ProblemFilters.exclude[DirectMissingMethodProblem](
        "cats.effect.IO#HandleErrorWith.apply"),
      ProblemFilters.exclude[DirectMissingMethodProblem]("cats.effect.IO#HandleErrorWith.copy"),
      ProblemFilters.exclude[DirectMissingMethodProblem]("cats.effect.IO#HandleErrorWith.this"),
      ProblemFilters.exclude[DirectMissingMethodProblem]("cats.effect.IO#Map.apply"),
      ProblemFilters.exclude[DirectMissingMethodProblem]("cats.effect.IO#Map.copy"),
      ProblemFilters.exclude[DirectMissingMethodProblem]("cats.effect.IO#Map.this"),
      ProblemFilters.exclude[DirectMissingMethodProblem]("cats.effect.IO#Uncancelable.apply"),
      ProblemFilters.exclude[DirectMissingMethodProblem]("cats.effect.IO#Uncancelable.copy"),
      ProblemFilters.exclude[DirectMissingMethodProblem]("cats.effect.IO#Uncancelable.this"),
      ProblemFilters.exclude[MissingClassProblem]("cats.effect.SyncIO$Delay$"),
      ProblemFilters.exclude[MissingClassProblem]("cats.effect.SyncIO$Delay"),
      ProblemFilters.exclude[DirectMissingMethodProblem]("cats.effect.IO#IOCont.apply"),
      ProblemFilters.exclude[DirectMissingMethodProblem]("cats.effect.IO#IOCont.copy"),
      ProblemFilters.exclude[DirectMissingMethodProblem]("cats.effect.IO#IOCont.this"),
      ProblemFilters.exclude[IncompatibleMethTypeProblem](
        "cats.effect.unsafe.IORuntimeCompanionPlatform.installGlobal"),
      // introduced by #2207, tracing for js
      ProblemFilters.exclude[IncompatibleMethTypeProblem](
        "cats.effect.tracing.Tracing.calculateTracingEvent"),
      ProblemFilters.exclude[Problem]("cats.effect.ByteStack.*"),
      // introduced by #2254, Check `WorkerThread` ownership before scheduling
      // changes to `cats.effect.unsafe` package private code
      ProblemFilters.exclude[DirectMissingMethodProblem](
        "cats.effect.unsafe.WorkStealingThreadPool.executeFiber"),
      // introduced by #2256, Hide the package private constructor for `IORuntime`
      // changes to `cats.effect.unsafe` package private code
      ProblemFilters.exclude[DirectMissingMethodProblem]("cats.effect.unsafe.IORuntime.this"),
      ProblemFilters.exclude[DirectMissingMethodProblem](
        "cats.effect.unsafe.IORuntime.<init>$default$6"),
      // introduced by #2312, Address issues with the blocking mechanism of the thread pool
      // changes to `cats.effect.unsafe` package private code
      ProblemFilters.exclude[DirectMissingMethodProblem]("cats.effect.unsafe.LocalQueue.drain"),
      // introduced by #2345, Overflow and batched queue unification
      // changes to `cats.effect.unsafe` package private code
      ProblemFilters.exclude[DirectMissingMethodProblem](
        "cats.effect.unsafe.HelperThread.this"),
      ProblemFilters.exclude[DirectMissingMethodProblem](
        "cats.effect.unsafe.LocalQueue.enqueue"),
      ProblemFilters.exclude[DirectMissingMethodProblem](
        "cats.effect.unsafe.WorkerThread.this"),
      // introduced by #2383, Revised `LocalQueue` metrics
      // changes to `cats.effect.unsafe` package private code
      ProblemFilters.exclude[DirectMissingMethodProblem](
        "cats.effect.unsafe.LocalQueue.getOverflowSpilloverCount"),
      ProblemFilters.exclude[DirectMissingMethodProblem](
        "cats.effect.unsafe.LocalQueue.getBatchedSpilloverCount"),
      ProblemFilters.exclude[DirectMissingMethodProblem]("cats.effect.unsafe.LocalQueue.drain"),
      // introduced by #2361, Bye bye helper thread
      // changes to `cats.effect.unsafe` package private code
      ProblemFilters.exclude[MissingClassProblem]("cats.effect.unsafe.HelperThread"),
      ProblemFilters.exclude[MissingClassProblem]("cats.effect.unsafe.LocalQueue$"),
      // introduced by #2434, Initialize tracing buffer if needed
      // changes to `cats.effect` package private code
      ProblemFilters.exclude[DirectMissingMethodProblem]("cats.effect.ArrayStack.copy"),
      // introduced by #2453, Masking without an `initMask` field
      // changes to `cats.effect` package private code
      ProblemFilters.exclude[DirectMissingMethodProblem](
        "cats.effect.IO#Uncancelable#UnmaskRunLoop.apply"),
      ProblemFilters.exclude[DirectMissingMethodProblem](
        "cats.effect.IO#Uncancelable#UnmaskRunLoop.copy"),
      ProblemFilters.exclude[DirectMissingMethodProblem](
        "cats.effect.IO#Uncancelable#UnmaskRunLoop.this"),
      // introduced by #2510, Fix weak bag for the blocking mechanism
      // changes to `cats.effect.unsafe` package private code
      ProblemFilters.exclude[IncompatibleMethTypeProblem](
        "cats.effect.unsafe.WorkerThread.this"),
      // introduced by #2513, Implement the active fiber tracking mechanism
      // changes to `cats.effect.unsafe` package private code
      ProblemFilters.exclude[DirectMissingMethodProblem](
        "cats.effect.unsafe.LocalQueue.dequeue"),
      ProblemFilters.exclude[DirectMissingMethodProblem](
        "cats.effect.unsafe.LocalQueue.enqueueBatch"),
      ProblemFilters.exclude[DirectMissingMethodProblem](
        "cats.effect.unsafe.LocalQueue.stealInto"),
      // introduced by #2673, Cross platform weak bag implementation
      // changes to `cats.effect.unsafe` package private code
      ProblemFilters.exclude[DirectMissingMethodProblem](
        "cats.effect.unsafe.WorkerThread.monitor"),
      // introduced by #2769, Simplify the transfer of WorkerThread data structures when blocking
      // changes to `cats.effect.unsafe` package private code
      ProblemFilters.exclude[MissingClassProblem]("cats.effect.unsafe.WorkerThread$"),
      ProblemFilters.exclude[MissingClassProblem]("cats.effect.unsafe.WorkerThread$Data"),
<<<<<<< HEAD
      // introduced by #4248
      // changes to package private code
      ProblemFilters.exclude[DirectMissingMethodProblem](
        "cats.effect.NonDaemonThreadLogger.isEnabled"),
      ProblemFilters.exclude[DirectMissingMethodProblem](
        "cats.effect.NonDaemonThreadLogger.sleepIntervalMillis"),
      ProblemFilters.exclude[DirectMissingMethodProblem](
        "cats.effect.NonDaemonThreadLogger.this"),
      ProblemFilters.exclude[MissingClassProblem]("cats.effect.NonDaemonThreadLogger$")
=======
      // introduced by #2732, lambda lifting for private[this] queue
      ProblemFilters.exclude[ReversedMissingMethodProblem](
        "cats.effect.IOApp.cats$effect$IOApp$_setter_$cats$effect$IOApp$$queue_="),
      ProblemFilters.exclude[ReversedMissingMethodProblem](
        "cats.effect.IOApp.cats$effect$IOApp$$queue"),
      // introduced by #2844, Thread local fallback weak bag
      // changes to `cats.effect.unsafe` package private code
      ProblemFilters.exclude[MissingClassProblem]("cats.effect.unsafe.SynchronizedWeakBag"),
      // introduced by #2873, The WSTP can run Futures just as fast as ExecutionContext.global
      // changes to `cats.effect.unsafe` package private code
      ProblemFilters.exclude[IncompatibleResultTypeProblem](
        "cats.effect.unsafe.LocalQueue.bufferForwarder"),
      ProblemFilters.exclude[IncompatibleResultTypeProblem](
        "cats.effect.unsafe.LocalQueue.dequeue"),
      ProblemFilters.exclude[IncompatibleMethTypeProblem](
        "cats.effect.unsafe.LocalQueue.enqueue"),
      ProblemFilters.exclude[IncompatibleMethTypeProblem](
        "cats.effect.unsafe.LocalQueue.enqueueBatch"),
      ProblemFilters.exclude[IncompatibleResultTypeProblem](
        "cats.effect.unsafe.LocalQueue.stealInto"),
      ProblemFilters.exclude[IncompatibleMethTypeProblem](
        "cats.effect.unsafe.WorkerThread.monitor"),
      ProblemFilters.exclude[IncompatibleMethTypeProblem](
        "cats.effect.unsafe.WorkerThread.reschedule"),
      ProblemFilters.exclude[IncompatibleMethTypeProblem](
        "cats.effect.unsafe.WorkerThread.schedule"),
      // introduced by #2868
      // added signaling from CallbackStack to indicate successful invocation
      ProblemFilters.exclude[DirectMissingMethodProblem]("cats.effect.CallbackStack.apply")
>>>>>>> 2684f3f4
    ) ++ {
      if (tlIsScala3.value) {
        // Scala 3 specific exclusions
        Seq(
          // introduced by #2769, Simplify the transfer of WorkerThread data structures when blocking
          // changes to `cats.effect.unsafe` package private code
          ProblemFilters.exclude[DirectMissingMethodProblem](
            "cats.effect.unsafe.WorkStealingThreadPool.localQueuesForwarder"),
          ProblemFilters.exclude[DirectMissingMethodProblem](
            "cats.effect.unsafe.WorkerThread.NullData"),
          // introduced by #2811, Support shutting down multiple runtimes
          // changes to `cats.effect.unsafe` package private code
          ProblemFilters.exclude[IncompatibleMethTypeProblem](
            "cats.effect.unsafe.ThreadSafeHashtable.put"),
          ProblemFilters.exclude[DirectMissingMethodProblem](
            "cats.effect.unsafe.IORuntime.apply"),
          ProblemFilters.exclude[DirectMissingMethodProblem](
            "cats.effect.unsafe.IORuntimeCompanionPlatform.apply"),
          ProblemFilters.exclude[IncompatibleMethTypeProblem](
            "cats.effect.unsafe.ThreadSafeHashtable.remove"),
          ProblemFilters.exclude[IncompatibleResultTypeProblem](
            "cats.effect.unsafe.ThreadSafeHashtable.unsafeHashtable"),
          ProblemFilters.exclude[IncompatibleResultTypeProblem](
            "cats.effect.unsafe.ThreadSafeHashtable.Tombstone"),
          ProblemFilters.exclude[DirectMissingMethodProblem](
            "cats.effect.unsafe.WorkStealingThreadPool.this"),
          // introduced by #2853, Configurable caching of blocking threads, properly
          // changes to `cats.effect.unsafe` package private code
          ProblemFilters.exclude[IncompatibleMethTypeProblem](
            "cats.effect.unsafe.WorkStealingThreadPool.this"),
          // introduced by #2873, The WSTP can run Futures just as fast as ExecutionContext.global
          // changes to `cats.effect.unsafe` package private code
          ProblemFilters.exclude[IncompatibleResultTypeProblem](
            "cats.effect.unsafe.WorkerThread.active"),
          ProblemFilters.exclude[IncompatibleMethTypeProblem](
            "cats.effect.unsafe.WorkerThread.active_="),
          ProblemFilters.exclude[DirectMissingMethodProblem](
            "cats.effect.unsafe.WorkStealingThreadPool.rescheduleFiber"),
          ProblemFilters.exclude[DirectMissingMethodProblem](
            "cats.effect.unsafe.WorkStealingThreadPool.scheduleFiber"),
          ProblemFilters.exclude[IncompatibleResultTypeProblem](
            "cats.effect.unsafe.WorkStealingThreadPool.stealFromOtherWorkerThread"),
          ProblemFilters.exclude[ReversedMissingMethodProblem](
            "cats.effect.unsafe.WorkStealingThreadPool.reschedule"),
          // introduced by #2857, when we properly turned on MiMa for Scala 3
          ProblemFilters.exclude[DirectMissingMethodProblem]("cats.effect.IOFiber.this"),
          ProblemFilters.exclude[DirectMissingMethodProblem]("cats.effect.IOFiber.cancel_="),
          ProblemFilters.exclude[DirectMissingMethodProblem]("cats.effect.IOFiber.join_="),
          ProblemFilters.exclude[DirectMissingMethodProblem](
            "cats.effect.IOFiberPlatform.interruptibleImpl"),
          ProblemFilters.exclude[DirectMissingMethodProblem](
            "cats.effect.unsafe.WorkStealingThreadPool.stealFromOtherWorkerThread"),
          ProblemFilters.exclude[FinalClassProblem](
            "cats.effect.unsafe.metrics.LocalQueueSampler"),
          ProblemFilters.exclude[DirectMissingMethodProblem](
            "cats.effect.unsafe.metrics.LocalQueueSampler.getOverflowSpilloverCount"),
          ProblemFilters.exclude[DirectMissingMethodProblem](
            "cats.effect.unsafe.metrics.LocalQueueSampler.getBatchedSpilloverCount"),
          ProblemFilters.exclude[DirectMissingMethodProblem](
            "cats.effect.unsafe.metrics.LocalQueueSamplerMBean.getOverflowSpilloverCount"),
          ProblemFilters.exclude[DirectMissingMethodProblem](
            "cats.effect.unsafe.metrics.LocalQueueSamplerMBean.getBatchedSpilloverCount"),
          ProblemFilters.exclude[DirectMissingMethodProblem](
            "cats.effect.unsafe.metrics.LocalQueueSamplerMBean.getTotalSpilloverCount"),
          ProblemFilters.exclude[DirectMissingMethodProblem](
            "cats.effect.unsafe.FiberMonitor.weakMapToSet"),
          ProblemFilters.exclude[DirectMissingMethodProblem](
            "cats.effect.unsafe.FiberMonitor.monitorSuspended"),
          ProblemFilters.exclude[DirectMissingMethodProblem](
            "cats.effect.unsafe.FiberMonitor.weakMapToSet"),
          ProblemFilters.exclude[IncompatibleMethTypeProblem](
            "cats.effect.unsafe.IORuntime.installGlobal"),
          ProblemFilters.exclude[DirectMissingMethodProblem](
            "cats.effect.unsafe.LocalQueue.EmptyDrain"),
          ProblemFilters.exclude[DirectMissingMethodProblem](
            "cats.effect.unsafe.WorkStealingThreadPool.notifyHelper"),
          ProblemFilters.exclude[DirectMissingMethodProblem](
            "cats.effect.unsafe.WorkStealingThreadPool.transitionHelperToParked"),
          ProblemFilters.exclude[DirectMissingMethodProblem](
            "cats.effect.unsafe.WorkStealingThreadPool.removeParkedHelper"),
          ProblemFilters.exclude[DirectMissingMethodProblem](
            "cats.effect.tracing.Tracing.bumpVersion"),
          ProblemFilters.exclude[DirectMissingMethodProblem](
            "cats.effect.tracing.Tracing.castEntry"),
          ProblemFilters.exclude[DirectMissingMethodProblem](
            "cats.effect.tracing.Tracing.match"),
          ProblemFilters.exclude[DirectMissingMethodProblem]("cats.effect.tracing.Tracing.put"),
          ProblemFilters.exclude[DirectMissingMethodProblem](
            "cats.effect.tracing.Tracing.version")
        )
      } else Seq()
    }
  )
  .jsSettings(
    libraryDependencies += "org.scala-js" %%% "scala-js-macrotask-executor" % MacrotaskExecutorVersion,
    mimaBinaryIssueFilters ++= {
      Seq(
        // introduced by #2857, when we properly turned on MiMa for Scala.js
        ProblemFilters.exclude[DirectMissingMethodProblem](
          "cats.effect.unsafe.ES2021FiberMonitor.monitorSuspended"),
        ProblemFilters.exclude[MissingClassProblem]("cats.effect.unsafe.IterableWeakMap"),
        ProblemFilters.exclude[MissingClassProblem]("cats.effect.unsafe.IterableWeakMap$"),
        ProblemFilters.exclude[MissingClassProblem](
          "cats.effect.unsafe.IterableWeakMap$Finalizer"),
        ProblemFilters.exclude[MissingClassProblem](
          "cats.effect.unsafe.IterableWeakMap$Finalizer$"),
        ProblemFilters.exclude[DirectMissingMethodProblem](
          "cats.effect.unsafe.NoOpFiberMonitor.monitorSuspended"),
        ProblemFilters.exclude[MissingClassProblem]("cats.effect.unsafe.WeakMap"),
        ProblemFilters.exclude[DirectMissingMethodProblem]("cats.effect.IO.interruptible"),
        ProblemFilters.exclude[DirectMissingMethodProblem](
          "cats.effect.IOFiberConstants.EvalOnR"),
        ProblemFilters.exclude[DirectMissingMethodProblem](
          "cats.effect.IOFiberConstants.AfterBlockingFailedR"),
        ProblemFilters.exclude[DirectMissingMethodProblem](
          "cats.effect.IOFiberConstants.AfterBlockingSuccessfulR"),
        ProblemFilters.exclude[DirectMissingMethodProblem](
          "cats.effect.IOFiberConstants.ChildMaskOffset"),
        ProblemFilters.exclude[DirectMissingMethodProblem](
          "cats.effect.IOFiberConstants.ChildMaskOffset"),
        ProblemFilters.exclude[DirectMissingMethodProblem](
          "cats.effect.IOFiberConstants.AfterBlockingSuccessfulR"),
        ProblemFilters.exclude[DirectMissingMethodProblem](
          "cats.effect.IOFiberConstants.AfterBlockingFailedR"),
        ProblemFilters.exclude[DirectMissingMethodProblem](
          "cats.effect.IOFiberConstants.EvalOnR"),
        ProblemFilters.exclude[MissingClassProblem](
          "cats.effect.unsafe.PolyfillExecutionContext"),
        ProblemFilters.exclude[MissingClassProblem](
          "cats.effect.unsafe.PolyfillExecutionContext$"),
        ProblemFilters.exclude[MissingClassProblem]("cats.effect.unsafe.WorkerThread")
      )
    },
    mimaBinaryIssueFilters ++= {
      if (tlIsScala3.value) {
        Seq(
          // introduced by #2857, when we properly turned on MiMa for Scala.js and Scala 3
          ProblemFilters.exclude[DirectMissingMethodProblem](
            "cats.effect.tracing.Tracing.bumpVersion"),
          ProblemFilters.exclude[DirectMissingMethodProblem](
            "cats.effect.tracing.Tracing.castEntry"),
          ProblemFilters.exclude[DirectMissingMethodProblem]("cats.effect.tracing.Tracing.get"),
          ProblemFilters.exclude[DirectMissingMethodProblem](
            "cats.effect.tracing.Tracing.match"),
          ProblemFilters.exclude[DirectMissingMethodProblem]("cats.effect.tracing.Tracing.put"),
          ProblemFilters.exclude[DirectMissingMethodProblem](
            "cats.effect.tracing.Tracing.remove"),
          ProblemFilters.exclude[DirectMissingMethodProblem](
            "cats.effect.tracing.Tracing.version"),
          ProblemFilters.exclude[MissingTypesProblem]("cats.effect.tracing.Tracing$"),
          ProblemFilters.exclude[DirectMissingMethodProblem](
            "cats.effect.tracing.Tracing.computeValue"),
          ProblemFilters.exclude[DirectMissingMethodProblem](
            "cats.effect.tracing.TracingConstants.enhancedExceptions"),
          ProblemFilters.exclude[DirectMissingMethodProblem](
            "cats.effect.tracing.TracingConstants.traceBufferLogSize"),
          ProblemFilters.exclude[DirectMissingMethodProblem](
            "cats.effect.tracing.TracingConstants.traceBufferLogSize"),
          ProblemFilters.exclude[DirectMissingMethodProblem](
            "cats.effect.tracing.TracingConstants.enhancedExceptions"),
          ProblemFilters.exclude[ReversedMissingMethodProblem](
            "cats.effect.unsafe.WorkStealingThreadPool.canExecuteBlockingCode"),
          ProblemFilters.exclude[ReversedMissingMethodProblem](
            "cats.effect.unsafe.FiberMonitor.monitorSuspended")
        )
      } else Seq()
    }
  )

/**
 * Test support for the core project, providing various helpful instances like ScalaCheck
 * generators for IO and SyncIO.
 */
lazy val testkit = crossProject(JSPlatform, JVMPlatform)
  .in(file("testkit"))
  .dependsOn(core, kernelTestkit)
  .settings(
    name := "cats-effect-testkit",
    libraryDependencies ++= Seq(
      "org.scalacheck" %%% "scalacheck" % ScalaCheckVersion,
      ("org.specs2" %%% "specs2-core" % Specs2Version % Test)
        .cross(CrossVersion.for3Use2_13)
        .exclude("org.scala-js", "scala-js-macrotask-executor_sjs1_2.13")
    )
  )

/**
 * Unit tests for the core project, utilizing the support provided by testkit.
 */
lazy val tests: CrossProject = crossProject(JSPlatform, JVMPlatform)
  .in(file("tests"))
  .dependsOn(core, laws % Test, kernelTestkit % Test, testkit % Test)
  .enablePlugins(BuildInfoPlugin, NoPublishPlugin)
  .settings(
    name := "cats-effect-tests",
    libraryDependencies ++= Seq(
      "org.scalacheck" %%% "scalacheck" % ScalaCheckVersion,
      ("org.specs2" %%% "specs2-scalacheck" % Specs2Version % Test)
        .cross(CrossVersion.for3Use2_13)
        .exclude("org.scala-js", "scala-js-macrotask-executor_sjs1_2.13")
        .exclude("org.scalacheck", "scalacheck_2.13")
        .exclude("org.scalacheck", "scalacheck_sjs1_2.13"),
      "org.typelevel" %%% "discipline-specs2" % DisciplineVersion % Test,
      "org.typelevel" %%% "cats-kernel-laws" % CatsVersion % Test
    ),
    buildInfoPackage := "catseffect",
    Test / unmanagedSourceDirectories ++= {
      if (scalaBinaryVersion.value != "2.12")
        Seq(baseDirectory.value / ".." / "shared" / "src" / "test" / "scala-2.13+")
      else
        Seq.empty
    }
  )
  .jsSettings(
    Compile / scalaJSUseMainModuleInitializer := true,
    Compile / mainClass := Some("catseffect.examples.JSRunner"),
    // The default configured mapSourceURI is used for trace filtering
    scalacOptions ~= { _.filterNot(_.startsWith("-P:scalajs:mapSourceURI")) }
  )
  .jvmSettings(
    Test / fork := true,
    Test / javaOptions += s"-Dsbt.classpath=${(Test / fullClasspath).value.map(_.data.getAbsolutePath).mkString(File.pathSeparator)}"
  )

lazy val testsJS = tests.js
lazy val testsJVM = tests
  .jvm
  .enablePlugins(BuildInfoPlugin)
  .settings(
    Test / compile := {
      if (testJSIOApp.value)
        (Test / compile).dependsOn(testsJS / Compile / fastOptJS).value
      else
        (Test / compile).value
    },
    buildInfoPackage := "cats.effect",
    buildInfoKeys += testJSIOApp,
    buildInfoKeys +=
      "jsRunner" -> (testsJS / Compile / fastOptJS / artifactPath).value
  )

/**
 * Implementations lof standard functionality (e.g. Semaphore, Console, Queue) purely in terms
 * of the typeclasses, with no dependency on IO. In most cases, the *tests* for these
 * implementations will require IO, and thus those tests will be located within the core
 * project.
 */
lazy val std = crossProject(JSPlatform, JVMPlatform)
  .in(file("std"))
  .dependsOn(kernel)
  .settings(
    name := "cats-effect-std",
    libraryDependencies ++= Seq(
      "org.scalacheck" %%% "scalacheck" % ScalaCheckVersion % Test,
      ("org.specs2" %%% "specs2-scalacheck" % Specs2Version % Test)
        .cross(CrossVersion.for3Use2_13)
        .exclude("org.scala-js", "scala-js-macrotask-executor_sjs1_2.13")
        .exclude("org.scalacheck", "scalacheck_2.13")
        .exclude("org.scalacheck", "scalacheck_sjs1_2.13")
    ),
    mimaBinaryIssueFilters ++= Seq(
      // introduced by #2604, Fix Console on JS
      // changes to `cats.effect.std` package private code
      ProblemFilters.exclude[MissingClassProblem]("cats.effect.std.Console$SyncConsole"),
      // introduced by #2951
      // added configurability to Supervisor's scope termination behavior
      // the following are package-private APIs
      ProblemFilters.exclude[IncompatibleMethTypeProblem](
        "cats.effect.std.Supervisor#State.add"),
      ProblemFilters.exclude[ReversedMissingMethodProblem](
        "cats.effect.std.Supervisor#State.add"),
      ProblemFilters.exclude[ReversedMissingMethodProblem](
        "cats.effect.std.Supervisor#State.joinAll")
    )
  )
  .jsSettings(
    libraryDependencies += "org.scala-js" %%% "scala-js-macrotask-executor" % MacrotaskExecutorVersion % Test,
    tlFatalWarnings := tlFatalWarnings.value && !tlIsScala3.value, // TODO remove when we update to Scala >=3.1
    mimaBinaryIssueFilters ++= Seq(
      // introduced by #2604, Fix Console on JS
      // changes to a static forwarder, which are meaningless on JS
      ProblemFilters.exclude[IncompatibleMethTypeProblem]("cats.effect.std.Console.make")
    )
  )

/**
 * A trivial pair of trivial example apps primarily used to show that IOApp works as a practical
 * runtime on both target platforms.
 */
lazy val example = crossProject(JSPlatform, JVMPlatform)
  .in(file("example"))
  .dependsOn(core)
  .enablePlugins(NoPublishPlugin)
  .settings(name := "cats-effect-example")
  .jsSettings(scalaJSUseMainModuleInitializer := true)

/**
 * JMH benchmarks for IO and other things.
 */
lazy val benchmarks = project
  .in(file("benchmarks"))
  .dependsOn(core.jvm)
  .settings(
    name := "cats-effect-benchmarks",
    javaOptions ++= Seq(
      "-Dcats.effect.tracing.mode=none",
      "-Dcats.effect.tracing.exceptions.enhanced=false"))
  .enablePlugins(NoPublishPlugin, JmhPlugin)

lazy val docs = project.in(file("site-docs")).dependsOn(core.jvm).enablePlugins(MdocPlugin)<|MERGE_RESOLUTION|>--- conflicted
+++ resolved
@@ -493,17 +493,6 @@
       // changes to `cats.effect.unsafe` package private code
       ProblemFilters.exclude[MissingClassProblem]("cats.effect.unsafe.WorkerThread$"),
       ProblemFilters.exclude[MissingClassProblem]("cats.effect.unsafe.WorkerThread$Data"),
-<<<<<<< HEAD
-      // introduced by #4248
-      // changes to package private code
-      ProblemFilters.exclude[DirectMissingMethodProblem](
-        "cats.effect.NonDaemonThreadLogger.isEnabled"),
-      ProblemFilters.exclude[DirectMissingMethodProblem](
-        "cats.effect.NonDaemonThreadLogger.sleepIntervalMillis"),
-      ProblemFilters.exclude[DirectMissingMethodProblem](
-        "cats.effect.NonDaemonThreadLogger.this"),
-      ProblemFilters.exclude[MissingClassProblem]("cats.effect.NonDaemonThreadLogger$")
-=======
       // introduced by #2732, lambda lifting for private[this] queue
       ProblemFilters.exclude[ReversedMissingMethodProblem](
         "cats.effect.IOApp.cats$effect$IOApp$_setter_$cats$effect$IOApp$$queue_="),
@@ -532,8 +521,16 @@
         "cats.effect.unsafe.WorkerThread.schedule"),
       // introduced by #2868
       // added signaling from CallbackStack to indicate successful invocation
-      ProblemFilters.exclude[DirectMissingMethodProblem]("cats.effect.CallbackStack.apply")
->>>>>>> 2684f3f4
+      ProblemFilters.exclude[DirectMissingMethodProblem]("cats.effect.CallbackStack.apply"),
+      // introduced by #4248
+      // changes to package private code
+      ProblemFilters.exclude[DirectMissingMethodProblem](
+        "cats.effect.NonDaemonThreadLogger.isEnabled"),
+      ProblemFilters.exclude[DirectMissingMethodProblem](
+        "cats.effect.NonDaemonThreadLogger.sleepIntervalMillis"),
+      ProblemFilters.exclude[DirectMissingMethodProblem](
+        "cats.effect.NonDaemonThreadLogger.this"),
+      ProblemFilters.exclude[MissingClassProblem]("cats.effect.NonDaemonThreadLogger$")
     ) ++ {
       if (tlIsScala3.value) {
         // Scala 3 specific exclusions
