--- conflicted
+++ resolved
@@ -300,16 +300,10 @@
 
 ThisBuild / autoAPIMappings := true
 
-<<<<<<< HEAD
-val CatsVersion = "2.9.0"
+val CatsVersion = "2.11.0"
 val CatsMtlVersion = "1.3.0"
-val Specs2Version = "4.19.2"
-val ScalaCheckVersion = "1.17.0"
-=======
-val CatsVersion = "2.11.0"
 val Specs2Version = "4.20.5"
 val ScalaCheckVersion = "1.17.1"
->>>>>>> efaab4f0
 val DisciplineVersion = "1.4.0"
 val CoopVersion = "1.2.0"
 
@@ -470,13 +464,9 @@
   .dependsOn(kernel, std)
   .settings(
     name := "cats-effect",
-<<<<<<< HEAD
     libraryDependencies ++= Seq(
-      "org.typelevel" %% "cats-mtl" % CatsMtlVersion,
-      "org.typelevel" %% "scalac-compat-annotation" % ScalacCompatVersion % CompileTime
+      "org.typelevel" %% "cats-mtl" % CatsMtlVersion
     ),
-=======
->>>>>>> efaab4f0
     mimaBinaryIssueFilters ++= Seq(
       // introduced by #1837, removal of package private class
       ProblemFilters.exclude[MissingClassProblem]("cats.effect.AsyncPropagateCancelation"),
