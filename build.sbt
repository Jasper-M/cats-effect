--- conflicted
+++ resolved
@@ -488,8 +488,9 @@
   )
   .jvmSettings(
     Test / fork := true,
-<<<<<<< HEAD
-    Test / javaOptions += s"-Dsbt.classpath=${(Test / fullClasspath).value.map(_.data.getAbsolutePath).mkString(File.pathSeparator)}"
+    Test / javaOptions += s"-Dsbt.classpath=${(Test / fullClasspath).value.map(_.data.getAbsolutePath).mkString(File.pathSeparator)}",
+    // The default configured mapSourceURI is used for trace filtering
+    scalacOptions ~= { _.filterNot(_.startsWith("-P:scalajs:mapSourceURI")) }
   )
 
 lazy val testsJS = tests.js
@@ -507,12 +508,6 @@
     buildInfoKeys += testJSIOApp,
     buildInfoKeys +=
       "jsRunner" -> (testsJS / Compile / fastOptJS / artifactPath).value
-=======
-    Test / javaOptions += s"-Dsbt.classpath=${(Test / fullClasspath).value.map(_.data.getAbsolutePath).mkString(File.pathSeparator)}")
-  .jsSettings(
-    // The default configured mapSourceURI is used for trace filtering
-    scalacOptions ~= { _.filterNot(_.startsWith("-P:scalajs:mapSourceURI")) }
->>>>>>> ddbe310a
   )
 
 /**
