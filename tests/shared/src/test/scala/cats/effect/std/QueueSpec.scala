--- conflicted
+++ resolved
@@ -157,20 +157,16 @@
 class UnboundedQueueSpec extends BaseSpec with QueueTests[Queue] {
   sequential
 
-  "UnboundedQueue" should {
-<<<<<<< HEAD
-    unboundedQueueTests("UnboundedQueue (concurrent)", Queue.unboundedForConcurrent)
-    unboundedQueueTests("UnboundedQueue (async)", Queue.unboundedForAsync)
-    unboundedQueueTests(
-      "UnboundedQueue mapK",
-      Queue.unbounded[IO, Int].map(_.mapK(FunctionK.id)))
-=======
-    unboundedQueueTests(Queue.unbounded)
+  "UnboundedQueue (concurrent)" should {
+    unboundedQueueTests(Queue.unboundedForConcurrent)
+  }
+
+  "UnboundedQueue (async)" should {
+    unboundedQueueTests(Queue.unboundedForAsync)
   }
 
   "UnboundedQueue mapk" should {
     unboundedQueueTests(Queue.unbounded[IO, Int].map(_.mapK(FunctionK.id)))
->>>>>>> 805c350a
   }
 
   private def unboundedQueueTests(constructor: IO[Queue[IO, Int]]): Fragments = {
