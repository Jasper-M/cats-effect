---
id: tutorial
title: Tutorial
---

## Introduction

This tutorial tries to help newcomers to cats-effect to get familiar with its
main concepts by means of code examples, in a learn-by-doing fashion. Two small
programs will be coded, each one in its own section. [The first
one](#copyingfiles) copies the contents from one file to another, safely
handling _resources_ and _cancelation_ in the process. That should help us to
flex our muscles. [The second one](#producerconsumer) implements a solution to
the producer-consumer problem to introduce cats-effect _fibers_.

This tutorial assumes some familiarity with functional programming. It is
also a good idea to read the cats-effect documentation prior to starting this
tutorial, at least the [Getting Started page](getting-started.md).

Please read this tutorial as training material, not as a best-practices
document. As you gain more experience with cats-effect, you will probably find
your own solutions to deal with the problems presented here. Also, bear in mind
that using cats-effect for copying files or implementing basic concurrency
patterns (such as the producer-consumer problem) is suitable for a 'getting
things done' approach, but for more complex systems/settings/requirements you
might want to take a look at [fs2](http://fs2.io) or [Monix](https://monix.io)
to find powerful network and file abstractions that integrate with cats-effect.
But that is beyond the purpose of this tutorial, which focuses solely on
cats-effect.

That said, let's go!

## Setting things up

This [Github
repo](https://github.com/lrodero/cats-effect-tutorial/tree/series/3.x) includes
all the software that will be developed during this tutorial (branch
`series/3.x`). It uses `sbt` as the build tool. To ease coding, compiling and
running the code snippets in this tutorial, it is recommended to use the same
`build.sbt`, or at least one with the same dependencies and compilation options:

```scala
name := "cats-effect-tutorial"

version := "3.3.12"

scalaVersion := "2.13.6"

libraryDependencies += "org.typelevel" %% "cats-effect" % "3.3.12" withSources() withJavadoc()

scalacOptions ++= Seq(
  "-feature",
  "-deprecation",
  "-unchecked",
  "-language:postfixOps"
)
```

Also make sure that you use a recent version of `sbt`, at least `1.4.2`. You can
set the `sbt` version in `project/build.properties` file:

```scala
sbt.version=1.4.2
```

Almost all code snippets in this tutorial can be pasted and compiled right in
the scala console of the project defined above (or any project with similar
settings).

## <a name="copyingfiles"></a>Copying files - basic concepts, resource handling and cancelation

Our goal is to create a program that copies files. First we will work on a
function that carries out such a task, and then we will create a program that can be
invoked from the shell and uses that function.

First of all we must code the function that copies the content from a file to
another file. The function takes the source and destination files as parameters.
But this is functional programming! So invoking the function shall not copy
anything, instead it will return an `IO` instance that encapsulates all the side
effects involved (opening/closing files, reading/writing content), that way
_purity_ is kept.  Only when that `IO` instance is evaluated all those
side-effectful actions will be run. In our implementation the `IO` instance will
return the amount of bytes copied upon execution, but this is just a design
decision. Of course errors can occur, but when working with any `IO` those
should be embedded in the `IO` instance. That is, no exception is raised outside
the `IO` and so no `try` (or the like) needs to be used when using the function,
instead the `IO` evaluation will fail and the `IO` instance will carry the error
raised.

Now, the signature of our function looks like this:

```scala mdoc:compile-only
import cats.effect.IO
import java.io.File

def copy(origin: File, destination: File): IO[Long] = ???
```

Nothing scary, eh? As we said before, the function just returns an `IO`
instance. When run, all side-effects will be actually executed and the `IO`
instance will return the bytes copied in a `Long` (note that `IO` is
parameterized by the return type). Now, let's start implementing our function.
First, we need to open two streams that will read and write file contents.

### Acquiring and releasing `Resource`s
We consider opening a stream to be a side-effectful action, so we have to
encapsulate those actions in their own `IO` instances. We can just embed the
actions by calling `IO(action)`, but when dealing with input/output actions it
is advised to use instead `IO.blocking(action)`. This way we help cats-effect to
better plan how to assign threads to actions. We will return to this topic when
we introduce _fibers_ later on in this tutorial.

Also, we will make use of cats-effect `Resource`. It allows to orderly create,
use and then release resources. See this code:

```scala mdoc:compile-only
import cats.effect.{IO, Resource}
import java.io._

def inputStream(f: File): Resource[IO, FileInputStream] =
  Resource.make {
    IO.blocking(new FileInputStream(f))                         // build
  } { inStream =>
    IO.blocking(inStream.close()).handleErrorWith(_ => IO.unit) // release
  }

def outputStream(f: File): Resource[IO, FileOutputStream] =
  Resource.make {
    IO.blocking(new FileOutputStream(f))                         // build
  } { outStream =>
    IO.blocking(outStream.close()).handleErrorWith(_ => IO.unit) // release
  }

def inputOutputStreams(in: File, out: File): Resource[IO, (InputStream, OutputStream)] =
  for {
    inStream  <- inputStream(in)
    outStream <- outputStream(out)
  } yield (inStream, outStream)
```

We want to ensure that streams are closed once we are done using them, no matter
what. That is precisely why we use `Resource` in both `inputStream` and
`outputStream` functions, each one returning one `Resource` that encapsulates
the actions for opening and then closing each stream.  `inputOutputStreams`
encapsulates both resources in a single `Resource` instance that will be
available once the creation of both streams has been successful, and only in
that case. As seen in the code above `Resource` instances can be combined in
for-comprehensions. Note also that when releasing resources we must also take
care of any possible error during the release itself, for example with the
`.handleErrorWith` call as we do in the code above.  In this case we just
ignore the error, but normally it should be at least logged. Often you will see
that `.attempt.void` is used to get the same 'swallow and ignore errors'
behavior.

Optionally we could have used `Resource.fromAutoCloseable` to define our
resources, that method creates `Resource` instances over objects that implement the
`java.lang.AutoCloseable` interface without having to define how the resource is
released. So our `inputStream` function would look like this:

```scala mdoc:compile-only
import cats.effect.{IO, Resource}
import java.io.{File, FileInputStream}

def inputStream(f: File): Resource[IO, FileInputStream] =
  Resource.fromAutoCloseable(IO(new FileInputStream(f)))
```

That code is way simpler, but with that code we would not have control over what
would happen if the closing operation throws an exception. Also it could be that
we want to be aware when closing operations are being run, for example using
logs. In contrast, using `Resource.make` allows to easily control the actions
of the release phase.

Let's go back to our `copy` function, which now looks like this:

```scala mdoc:compile-only
import cats.effect.{IO, Resource}
import java.io._

// as defined before
def inputOutputStreams(in: File, out: File): Resource[IO, (InputStream, OutputStream)] = ???

// transfer will do the real work
def transfer(origin: InputStream, destination: OutputStream): IO[Long] = ???

def copy(origin: File, destination: File): IO[Long] =
  inputOutputStreams(origin, destination).use { case (in, out) =>
    transfer(in, out)
  }
```

The new method `transfer` will perform the actual copying of data, once the
resources (the streams) are obtained. When they are not needed anymore, whatever
the outcome of `transfer` (success or failure) both streams will be closed. If
any of the streams could not be obtained, then `transfer` will not be run. Even
better, because of `Resource` semantics, if there is any problem opening the
input file then the output file will not be opened.  On the other hand, if there
is any issue opening the output file, then the input stream will be closed.

### What about `bracket`?
Now, if you are familiar with cats-effect's `Bracket` you may be wondering why
we are not using it as it looks so similar to `Resource` (and there is a good
reason for that: `Resource` is based on `bracket`). Ok, before moving forward it
is worth taking a look at `bracket`.

There are three stages when using `bracket`: _resource acquisition_, _usage_,
and _release_. Each stage is defined by an `IO` instance.  A fundamental
property is that the _release_ stage will always be run regardless whether the
_usage_ stage finished correctly or an exception was thrown during its
execution. In our case, in the _acquisition_ stage we would create the streams,
then in the _usage_ stage we will copy the contents, and finally in the release
stage we will close the streams.  Thus we could define our `copy` function as
follows:

```scala mdoc:compile-only
import cats.effect.IO
import cats.syntax.all._
import java.io._

// function inputOutputStreams not needed

// transfer will do the real work
def transfer(origin: InputStream, destination: OutputStream): IO[Long] = ???

def copy(origin: File, destination: File): IO[Long] = {
  val inIO: IO[InputStream]  = IO(new FileInputStream(origin))
  val outIO:IO[OutputStream] = IO(new FileOutputStream(destination))

  (inIO, outIO)              // Stage 1: Getting resources
    .tupled                  // From (IO[InputStream], IO[OutputStream]) to IO[(InputStream, OutputStream)]
    .bracket{
      case (in, out) =>
        transfer(in, out)    // Stage 2: Using resources (for copying data, in this case)
    } {
      case (in, out) =>      // Stage 3: Freeing resources
        (IO(in.close()), IO(out.close()))
        .tupled              // From (IO[Unit], IO[Unit]) to IO[(Unit, Unit)]
        .handleErrorWith(_ => IO.unit).void
    }
}
```

The new `copy` definition is more complex, even though the code as a whole is way
shorter as we do not need the `inputOutputStreams` function. But there is a
catch in the code above.  When using `bracket`, if there is a problem when
getting resources in the first stage, then the release stage will not be run.
Now, in the code above, first the origin file and then the destination file are
opened (`tupled` just reorganizes both `IO` instances into a single one). So
what would happen if we successfully open the origin file (_i.e._ when
evaluating `inIO`) but then an exception is raised when opening the destination
file (_i.e._ when evaluating `outIO`)? In that case the origin stream will not
be closed! To solve this we should first get the first stream with one `bracket`
call, and then the second stream with another `bracket` call inside the first.
But, in a way, that's precisely what we do when we `flatMap` instances of
`Resource`. And the code looks cleaner too. So, while using `bracket` directly
has its place, `Resource` is likely to be a better choice when dealing with
multiple resources at once.

### Copying data
Finally we have our streams ready to go! We have to focus now on coding
`transfer`. That function will have to define a loop that at each iteration
reads data from the input stream into a buffer, and then writes the buffer
contents into the output stream. At the same time, the loop will keep a counter
of the bytes transferred. To reuse the same buffer we should define it outside
the main loop, and leave the actual transmission of data to another function
`transmit` that uses that loop. Something like:

```scala mdoc:compile-only
import cats.effect.IO
import cats.syntax.all._
import java.io._

def transmit(origin: InputStream, destination: OutputStream, buffer: Array[Byte], acc: Long): IO[Long] =
  for {
    amount <- IO.blocking(origin.read(buffer, 0, buffer.size))
    count  <- if(amount > -1) IO.blocking(destination.write(buffer, 0, amount)) >> transmit(origin, destination, buffer, acc + amount)
              else IO.pure(acc) // End of read stream reached (by java.io.InputStream contract), nothing to write
  } yield count // Returns the actual amount of bytes transmitted

def transfer(origin: InputStream, destination: OutputStream): IO[Long] =
  transmit(origin, destination, new Array[Byte](1024 * 10), 0L)
```

Take a look at `transmit`, observe that both input and output actions are
created by invoking `IO.blocking` which return the actions encapsulated in a
(suspended in) `IO`. We can also just embed the actions by calling `IO(action)`,
but when dealing with input/output actions it is advised that you instead use
`IO.blocking(action)`. This way we help cats-effect to better plan how to assign
threads to actions. We will return to this topic when we introduce _fibers_
later on in this tutorial.

`IO` being a monad, we can sequence our new `IO` instances using a
for-comprehension to create another `IO`. The for-comprehension loops as long as
the call to `read()` does not return a negative value that would signal that the
end of the stream has been reached. `>>` is a Cats operator to sequence two
operations where the output of the first is not needed by the second (_i.e._ it
is equivalent to `first.flatMap(_ => second)`). In the code above that means
that after each write operation we recursively call `transmit` again, but as
`IO` is stack safe we are not concerned about stack overflow issues. At each
iteration we increase the counter `acc` with the amount of bytes read at that
iteration.

We are making progress, and already have a version of `copy` that can be used.
If any exception is raised when `transfer` is running, then the streams will be
automatically closed by `Resource`. But there is something else we have to take
into account: `IO` instances execution can be **_canceled!_** And cancelation
should not be ignored, as it is a key feature of cats-effect. We will discuss
cancelation in the next section.

### Dealing with cancelation
Cancelation is a powerful but non-trivial cats-effect feature. In cats-effect,
some `IO` instances can be canceled ( _e.g._ by other `IO` instances running
concurrently) meaning that their evaluation will be aborted. If the programmer is
careful, an alternative `IO` task will be run under cancelation, for example to
deal with potential cleaning up activities.

Thankfully, `Resource` makes dealing with cancelation an easy task. If the `IO`
inside a `Resource.use` is canceled, the release section of that resource is
run. In our example this means the input and output streams will be properly
closed. Also, cats-effect does not cancel code inside `IO.blocking` instances.
In the case of our `transmit` function this means the execution would be
interrupted only between two calls to `IO.blocking`. If we want the execution of
an IO instance to be interrupted when canceled, without waiting for it to
finish, we must instantiate it using `IO.interruptible`.

### `IOApp` for our final program

We will create a program that copies files, this program only takes two
parameters: the name of the origin and destination files. For coding this
program we will use `IOApp` as it allows to maintain purity in our definitions
up to the program main function.

`IOApp` is a kind of 'functional' equivalent to Scala's `App`, where instead of
coding an effectful `main` method we code a pure `run` function. When executing
the class a `main` method defined in `IOApp` will call the `run` function we
have coded. Any interruption (like pressing `Ctrl-c`) will be treated as a
cancelation of the running `IO`.

When coding `IOApp`, instead of a `main` function we have a `run` function,
which creates the `IO` instance that forms the program. In our case, our `run`
method can look like this:

```scala mdoc:compile-only
import cats.effect._
import java.io.File

object Main extends IOApp {

  // copy as defined before
  def copy(origin: File, destination: File): IO[Long] = ???

  override def run(args: List[String]): IO[ExitCode] =
    for {
      _      <- if(args.length < 2) IO.raiseError(new IllegalArgumentException("Need origin and destination files"))
                else IO.unit
      orig = new File(args(0))
      dest = new File(args(1))
      count <- copy(orig, dest)
      _     <- IO.println(s"$count bytes copied from ${orig.getPath} to ${dest.getPath}")
    } yield ExitCode.Success
}
```

Heed how `run` verifies the `args` list passed. If there are fewer than two
arguments, an error is raised. As `IO` implements `MonadError` we can at any
moment call to `IO.raiseError` to interrupt a sequence of `IO` operations. The log
message is printed by means of handy `IO.println` method.

#### Copy program code
You can check the [final version of our copy program
here](https://github.com/lrodero/cats-effect-tutorial/blob/series/3.x/src/main/scala/catseffecttutorial/copyfile/CopyFile.scala).

The program can be run from `sbt` just by issuing this call:

```scala
> runMain catseffecttutorial.CopyFile origin.txt destination.txt
```

It can be argued that using `IO{java.nio.file.Files.copy(...)}` would get an
`IO` with the same characteristics of purity as our function. But there is a
difference: our `IO` is safely cancelable! So the user can stop the running code
at any time for example by pressing `Ctrl-c`, our code will deal with safe
resource release (streams closing) even under such circumstances. The same will
apply if the `copy` function is run from other modules that require its
functionality. If the `IO` returned by this function is canceled while being
run, still resources will be properly released.

### Polymorphic cats-effect code
There is an important characteristic of `IO` that we should be aware of. `IO` is
able to suspend side-effects asynchronously thanks to the existence of an
instance of `Async[IO]`. Because `Async` extends `Sync`, `IO` can also suspend
side-effects synchronously. On top of that `Async` extends typeclasses such as
`MonadCancel`, `Concurrent` or `Temporal`, which bring the possibility to cancel
an `IO` instance, to run several `IO` instances concurrently, to timeout an
execution, to force the execution to wait (sleep), etc.

So well, `Sync` and `Async` can suspend side effects. We have used `IO` so far
mostly for that purpose. Now, going back to the code we created to copy files,
could have we coded its functions in terms of some `F[_]: Sync` and `F[_]:
Async` instead of `IO`?  Truth is we could, see for example how we would define
a polymorphic version of our `transfer` function with this approach, just by
replacing any use of `IO` by calls to the `delay` and `pure` methods of the
`Sync[F]` instance:

```scala mdoc:compile-only
import cats.effect.Sync
import cats.syntax.all._
import java.io._

def transmit[F[_]: Sync](origin: InputStream, destination: OutputStream, buffer: Array[Byte], acc: Long): F[Long] =
  for {
    amount <- Sync[F].blocking(origin.read(buffer, 0, buffer.length))
    count  <- if(amount > -1) Sync[F].blocking(destination.write(buffer, 0, amount)) >> transmit(origin, destination, buffer, acc + amount)
              else Sync[F].pure(acc) // End of read stream reached (by java.io.InputStream contract), nothing to write
  } yield count // Returns the actual amount of bytes transmitted
```

We leave as an exercise to code the polymorphic versions of `inputStream`,
`outputStream`, `inputOutputStreams`, `transfer` and `copy` functions.

```scala mdoc:compile-only
import cats.effect._
import java.io._

def transmit[F[_]: Sync](origin: InputStream, destination: OutputStream, buffer: Array[Byte], acc: Long): F[Long] = ???
def transfer[F[_]: Sync](origin: InputStream, destination: OutputStream): F[Long] = ???
def inputStream[F[_]: Sync](f: File): Resource[F, FileInputStream] = ???
def outputStream[F[_]: Sync](f: File): Resource[F, FileOutputStream] = ???
def inputOutputStreams[F[_]: Sync](in: File, out: File): Resource[F, (InputStream, OutputStream)] = ???
def copy[F[_]: Sync](origin: File, destination: File): F[Long] = ???
```

Only in our `main` function we will set `IO` as the final `F` for our program.
To do so, of course, a `Sync[IO]` instance must be in scope, but that instance
is brought transparently by `IOApp` so we do not need to be concerned about it.

During the remainder of this tutorial we will use polymorphic code, only falling
to `IO` in the `run` method of our `IOApp`s. Polymorphic code is less
restrictive, as functions are not tied to `IO` but are applicable to any `F[_]`
as long as there is an instance of the type class required (`Sync[F[_]]` ,
`Async[F[_]]`...) in scope. The type class to use will depend on the
requirements of our code.

#### Copy program code, polymorphic version
The polymorphic version of our copy program in full is available
[here](https://github.com/lrodero/cats-effect-tutorial/blob/series/3.x/src/main/scala/catseffecttutorial/copyfile/CopyFilePolymorphic.scala).

### Exercises: improving our small `IO` program

To finalize we propose you some exercises that will help you to keep improving
your IO-kungfu:

1. Modify the `IOApp` so it shows an error and abort the execution if the origin
   and destination files are the same, the origin file cannot be open for
   reading or the destination file cannot be opened for writing. Also, if the
   destination file already exists, the program should ask for confirmation
   before overwriting that file.
2. Modify `transmit` so the buffer size is not hardcoded but passed as
   parameter.
3. Test safe cancelation, checking that the streams are indeed being properly
   closed. You can do that just by interrupting the program execution pressing
   `Ctrl-c`. To make sure you have the time to interrupt the program, introduce
   a delay of a few seconds in the `transmit` function (see `IO.sleep`). And to
   ensure that the release functionality in the `Resource`s is run you can add
   some log message there (see `IO.println`).
4. Create a new program able to copy folders. If the origin folder has
   subfolders, then their contents must be recursively copied too. Of course the
   copying must be safely cancelable at any moment.

## <a name="producerconsumer"></a>Producer-consumer problem - concurrency and fibers
The _producer-consumer_ pattern is often found in concurrent setups. Here one or
more producers insert data on a shared data structure like a queue while one or
more consumers extract data from it. Readers and writers run concurrently. If
the queue is empty then readers will block until data is available, if the queue
is full then writers will wait for some 'bucket' to be free. Only one writer at
a time can add data to the queue to prevent data corruption. Also only one
reader can extract data from the queue so no two readers get the same data item.

Variations of this problem exist depending on whether there are more than one
consumer/producer, or whether the data structure sitting between them is
size-bounded or not. The solutions discussed here are suited for multi-consumer
and multi-reader settings. Initially we will assume an unbounded data structure,
and later present a solution for a bounded one.

But before we work on the solution for this problem we must introduce _fibers_,
which are the basic building block of cats-effect concurrency.

### Intro to fibers
A fiber carries an `F` action to execute (typically an `IO` instance). Fibers
are like 'light' threads, meaning they can be used in a similar way than threads
to create concurrent code. However, they are _not_ threads. Spawning new fibers
does not guarantee that the action described in the `F` associated to it will be
run if there is a shortage of threads. Internally cats-effect uses thread pools
to run fibers when running on the JVM. So if there is no thread available in the
pool then the fiber execution will 'wait' until some thread is free again. On
the other hand when the execution of some fiber is blocked _e.g._ because it
must wait for a semaphore to be released, the thread running the fiber is
recycled by cats-effect so it is available for other fibers. When the fiber
execution can be resumed cats-effect will look for some free thread to continue
the execution. The term "_semantically blocked_" is used sometimes to denote
that blocking the fiber does not involve halting any thread. Cats-effect also
recycles threads of finished and canceled fibers. But keep in mind that, in
contrast, if the fiber is truly blocked by some external action like waiting for
some input from a TCP socket, then cats-effect has no way to recover back that
thread until the action finishes. Such calls should be wrapped by `IO.blocking`
to signal that the wrapped code will block the thread.  Cats-effect uses that
info as a hint to optimize `IO` scheduling.

Another difference with threads is that fibers are very cheap entities. We can
<<<<<<< HEAD
spawn millions of them at ease without impacting the performance. 

A worthy note is that you do not have to explicitly shut down fibers. If you spawn
a fiber and it finishes actively running its `IO` it will get cleaned up by the 
garbage collector unless there is some other active memory reference to it. So basically
you can treat a fiber as any other regular object, except that when the fiber is _running_ 
(present tense), the cats-effect runtime itself keeps the fiber alive.

This has some interesting implications as well. Like if you create an `IO.async` node and 
register the callback with something, and you're in a Fiber which has no strong object 
references anywhere else (i.e. you did some sort of fire-and-forget thing), then the callback 
itself is the only strong reference to the fiber. Meaning if the registration fails or the 
system you registered with throws it away, the fiber will just gracefully disappear.

=======
spawn millions of them at ease without impacting the performance.

<<<<<<< Updated upstream
=======
A worthy note is that you do not have to explicitly shut down fibers. If you spawn
a fiber and it finishes actively running its `IO` it will get cleaned up by the
garbage collector unless there is some other active memory reference to it. So basically
you can treat a fiber as any other regular object, except that when the fiber is _running_
(present tense), the cats-effect runtime itself keeps the fiber alive.

This has some interesting implications as well. Like if you create an `IO.async` node and
register the callback with something, and you're in a Fiber which has no strong object
references anywhere else (i.e. you did some sort of fire-and-forget thing), then the callback
itself is the only strong reference to the fiber. Meaning if the registration fails or the
system you registered with throws it away, the fiber will just gracefully disappear.

>>>>>>> Stashed changes
>>>>>>> a8dbc2d3
Cats-effect implements some concurrency primitives to coordinate concurrent
fibers: [Deferred](std/deferred.md), [Ref](std/ref.md), `Semaphore`...

Way more detailed info about concurrency in cats-effect can be found in [this
other tutorial 'Concurrency in Scala with
Cats-Effect'](https://github.com/slouc/concurrency-in-scala-with-ce).

Ok, now we have briefly discussed fibers we can start working on our
producer-consumer problem.

### First (and inefficient) implementation
We need an intermediate structure where producer(s) can insert data to and
consumer(s) extracts data from. Let's assume a simple queue. Initially there
will be only one producer and one consumer. Producer will generate a sequence of
integers (`1`, `2`, `3`...), consumer will just read that sequence.  Our shared
queue will be an instance of an immutable `Queue[Int]`.

Accesses to the queue can (and will!) be concurrent, thus we need some way to
protect the queue so only one fiber at a time is handling it. The best way to
ensure an ordered access to some shared data is [Ref](std/ref.md). A
`Ref` instance wraps some given data and implements methods to manipulate that
data in a safe manner. When some fiber is runnning one of those methods, any
other call to any method of the `Ref` instance will be blocked.

The `Ref` wrapping our queue will be `Ref[F, Queue[Int]]` (for some `F[_]`).

Now, our `producer` method will be:

```scala mdoc:compile-only
import cats.effect._
import cats.effect.std.Console
import cats.syntax.all._
import collection.immutable.Queue

def producer[F[_]: Sync: Console](queueR: Ref[F, Queue[Int]], counter: Int): F[Unit] =
  for {
    _ <- if(counter % 10000 == 0) Console[F].println(s"Produced $counter items") else Sync[F].unit
    _ <- queueR.getAndUpdate(_.enqueue(counter + 1))
    _ <- producer(queueR, counter + 1)
  } yield ()
```

First line just prints some log message every `10000` items, so we know if it is
'alive'. It uses type class `Console[_]`, which brings the capacity to print
and read strings (`IO.println` just uses `Console[IO].println` underneath).

Then our code calls `queueR.getAndUpdate` to add data into the queue. Note
that `.getAndUpdate` provides the current queue, then we use `.enqueue` to
insert the next value `counter+1`. This call returns a new queue with the value
added that is stored by the ref instance. If some other fiber is accessing to
`queueR` then the fiber is (semantically) blocked.

The `consumer` method is a bit different. It will try to read data from the
queue but it must be aware that the queue can be empty:

```scala mdoc:compile-only
import cats.effect._
import cats.effect.std.Console
import cats.syntax.all._
import collection.immutable.Queue

def consumer[F[_]: Sync: Console](queueR: Ref[F, Queue[Int]]): F[Unit] =
  for {
    iO <- queueR.modify{ queue =>
      queue.dequeueOption.fold((queue, Option.empty[Int])){case (i,queue) => (queue, Option(i))}
    }
    _ <- if(iO.exists(_ % 10000 == 0)) Console[F].println(s"Consumed ${iO.get} items") else Sync[F].unit
    _ <- consumer(queueR)
  } yield ()
```

The call to `queueR.modify` allows to modify the wrapped data (our queue) and
return a value that is computed from that data. In our case, it returns an
`Option[Int]` that will be `None` if queue was empty. Next line is used to log
a message in console every `10000` read items. Finally `consumer` is called
recursively to start again.

We can now create a program that instantiates our `queueR` and runs both
`producer` and `consumer` in parallel:

```scala mdoc:compile-only
import cats.effect._
import cats.effect.std.Console
import cats.syntax.all._
import collection.immutable.Queue

object InefficientProducerConsumer extends IOApp {

  def producer[F[_]: Sync](queueR: Ref[F, Queue[Int]], counter: Int): F[Unit] = ??? // As defined before
  def consumer[F[_]: Sync](queueR: Ref[F, Queue[Int]]): F[Unit] = ??? // As defined before

  override def run(args: List[String]): IO[ExitCode] =
    for {
      queueR <- Ref.of[IO, Queue[Int]](Queue.empty[Int])
      res <- (consumer(queueR), producer(queueR, 0))
        .parMapN((_, _) => ExitCode.Success) // Run producer and consumer in parallel until done (likely by user cancelling with CTRL-C)
        .handleErrorWith { t =>
          Console[IO].errorln(s"Error caught: ${t.getMessage}").as(ExitCode.Error)
        }
    } yield res

}
```

The full implementation of this naive producer consumer is available
[here](https://github.com/lrodero/cats-effect-tutorial/blob/series/3.x/src/main/scala/catseffecttutorial/producerconsumer/InefficientProducerConsumer.scala).

Our `run` function instantiates the shared queue wrapped in a `Ref` and boots
the producer and consumer in parallel. To do to it uses `parMapN`, that creates
and runs the fibers that will run the `IO`s passed as parameter. Then it takes
the output of each fiber and applies a given function to them. In our case
both producer and consumer shall run forever until user presses CTRL-C which
will trigger a cancelation.

Alternatively we could have used `start` method to explicitly create new
`Fiber` instances that will run the producer and consumer, then use `join` to
wait for them to finish, something like:

```scala mdoc:compile-only
import cats.effect._
import collection.immutable.Queue

object InefficientProducerConsumer extends IOApp {

  def producer[F[_]: Sync](queueR: Ref[F, Queue[Int]], counter: Int): F[Unit] = ??? // As defined before
  def consumer[F[_]: Sync](queueR: Ref[F, Queue[Int]]): F[Unit] = ??? // As defined before

  def run(args: List[String]): IO[ExitCode] =
    for {
      queueR <- Ref.of[IO, Queue[Int]](Queue.empty[Int])
      producerFiber <- producer(queueR, 0).start
      consumerFiber <- consumer(queueR).start
      _ <- producerFiber.join
      _ <- consumerFiber.join
    } yield ExitCode.Error
}
```

However in most situations it is not advisable to handle fibers manually as
they are not trivial to work with. For example, if there is an error in a fiber
the `join` call to that fiber will _not_ raise it, it will return normally and
you must explicitly check the `Outcome` instance returned by the `.join` call
to see if it errored. Also, the other fibers will keep running unaware of what
happened.

Cats Effect provides additional `joinWith` or `joinWithNever` methods to make
sure at least that the error is raised with the usual `MonadError` semantics
(e.g., short-circuiting).  Now that we are raising the error, we also need to
cancel the other running fibers. We can easily get ourselves trapped in a
tangled mess of fibers to keep an eye on.  On top of that the error raised by a
fiber is not promoted until the call to `joinWith` or `.joinWithNever` is
reached. So in our example above if `consumerFiber` raises an error then we
have no way to observe that until the producer fiber has finished. Alarmingly,
note that in our example the producer _never_ finishes and thus the error would
_never_ be observed!  And even if the producer fiber did finish, it would have
been consuming resources for nothing.

In contrast `parMapN` does promote any error it finds to the caller _and_ takes
care of canceling the other running fibers. As a result `parMapN` is simpler to
use, more concise, and easier to reason about. _Because of that, unless you
have some specific and unusual requirements you should prefer to use higher
level commands such as `parMapN` or `parSequence` to work with fibers_.

Ok, we stick to our implementation based on `.parMapN`. Are we done? Does it
Work? Well, it works... but it is far from ideal. If we run it we will find that
the producer runs faster than the consumer so the queue is constantly growing.
And, even if that was not the case, we must realize that the consumer will be
continually running regardless if there are elements in the queue, which is far
from ideal. We will try to improve it in the next section by using
[Deferred](std/deferred.md). Also we will use several consumers and
producers to balance production and consumption rate.

### A more solid implementation of the producer/consumer problem
In our producer/consumer code we already protect access to the queue (our shared
resource) using a `Ref`. Now, instead of using `Option` to represent elements
retrieved from a possibly empty queue, we should instead block the caller fiber
somehow if queue is empty until some element can be returned. This will be done
by creating and keeping instances of `Deferred`. A `Deferred[F, A]` instance can
hold one single element of some type `A`. `Deferred` instances are created
empty, and can be filled only once. If some fiber tries to read the element from
an empty `Deferred` then it will be semantically blocked until some other fiber
fills (completes) it.

Thus, alongside the queue of produced but not yet consumed elements, we have to
keep track of the `Deferred` instances created when the queue was empty that are
waiting for elements to be available. These instances will be kept in a new
queue `takers`. We will keep both queues in a new type `State`:

```scala mdoc:compile-only
import cats.effect.Deferred
import scala.collection.immutable.Queue
case class State[F[_], A](queue: Queue[A], takers: Queue[Deferred[F,A]])
```

Both producer and consumer will access the same shared state instance, which
will be carried and safely modified by an instance of `Ref`. Consumer shall
work as follows:
1. If `queue` is not empty, it will extract and return its head. The new state
   will keep the tail of the queue, not change on `takers` will be needed.
2. If `queue` is empty it will use a new `Deferred` instance as a new `taker`,
   add it to the `takers` queue, and 'block' the caller by invoking `taker.get`

Assuming that in our setting we produce and consume `Int`s (just as before),
then new consumer code will then be:

```scala mdoc:compile-only
import cats.effect.{Deferred, Ref, Async}
import cats.effect.std.Console
import cats.syntax.all._
import scala.collection.immutable.Queue

case class State[F[_], A](queue: Queue[A], takers: Queue[Deferred[F,A]])

def consumer[F[_]: Async: Console](id: Int, stateR: Ref[F, State[F, Int]]): F[Unit] = {

  val take: F[Int] =
    Deferred[F, Int].flatMap { taker =>
      stateR.modify {
        case State(queue, takers) if queue.nonEmpty =>
          val (i, rest) = queue.dequeue
          State(rest, takers) -> Async[F].pure(i) // Got element in queue, we can just return it
        case State(queue, takers) =>
          State(queue, takers.enqueue(taker)) -> taker.get // No element in queue, must block caller until some is available
      }.flatten
    }

  for {
    i <- take
    _ <- if(i % 10000 == 0) Console[F].println(s"Consumer $id has reached $i items") else Async[F].unit
    _ <- consumer(id, stateR)
  } yield ()
}
```

The `id` parameter is only used to identify the consumer in console logs (recall
we will have now several producers and consumers running in parallel). The
`take` instance implements the checking and updating of the state in `stateR`.
Note how it will block on `taker.get` when the queue is empty.

The producer, for its part, will:
1. If there are waiting `takers`, it will take the first in the queue and offer
   it the newly produced element (`taker.complete`).
2. If no `takers` are present, it will just enqueue the produced element.

Thus the producer will look like:

```scala mdoc:compile-only
import cats.effect.{Deferred, Ref, Sync}
import cats.effect.std.Console
import cats.syntax.all._
import scala.collection.immutable.Queue

case class State[F[_], A](queue: Queue[A], takers: Queue[Deferred[F,A]])

def producer[F[_]: Sync: Console](id: Int, counterR: Ref[F, Int], stateR: Ref[F, State[F,Int]]): F[Unit] = {

  def offer(i: Int): F[Unit] =
    stateR.modify {
      case State(queue, takers) if takers.nonEmpty =>
        val (taker, rest) = takers.dequeue
        State(queue, rest) -> taker.complete(i).void
      case State(queue, takers) =>
        State(queue.enqueue(i), takers) -> Sync[F].unit
    }.flatten

  for {
    i <- counterR.getAndUpdate(_ + 1)
    _ <- offer(i)
    _ <- if(i % 10000 == 0) Console[F].println(s"Producer $id has reached $i items") else Sync[F].unit
    _ <- producer(id, counterR, stateR)
  } yield ()
}
```

Finally we modify our main program so it instantiates the counter and state
`Ref`s. Also it will create several consumers and producers, 10 of each, and
will start all of them in parallel:

```scala mdoc:compile-only
import cats.effect._
import cats.effect.std.Console
import cats.instances.list._
import cats.syntax.all._
import scala.collection.immutable.Queue

object ProducerConsumer extends IOApp {

  case class State[F[_], A](queue: Queue[A], takers: Queue[Deferred[F,A]])

  object State {
    def empty[F[_], A]: State[F, A] = State(Queue.empty, Queue.empty)
  }

  def producer[F[_]: Sync](id: Int, counterR: Ref[F, Int], stateR: Ref[F, State[F,Int]]): F[Unit] = ??? // As defined before

  def consumer[F[_]: Async](id: Int, stateR: Ref[F, State[F, Int]]): F[Unit] = ??? // As defined before

  override def run(args: List[String]): IO[ExitCode] =
    for {
      stateR <- Ref.of[IO, State[IO,Int]](State.empty[IO, Int])
      counterR <- Ref.of[IO, Int](1)
      producers = List.range(1, 11).map(producer(_, counterR, stateR)) // 10 producers
      consumers = List.range(1, 11).map(consumer(_, stateR))           // 10 consumers
      res <- (producers ++ consumers)
        .parSequence.as(ExitCode.Success) // Run producers and consumers in parallel until done (likely by user cancelling with CTRL-C)
        .handleErrorWith { t =>
          Console[IO].errorln(s"Error caught: ${t.getMessage}").as(ExitCode.Error)
        }
    } yield res
}
```

The full implementation of this producer consumer with unbounded queue is
available
[here](https://github.com/lrodero/cats-effect-tutorial/blob/series/3.x/src/main/scala/catseffecttutorial/producerconsumer/ProducerConsumer.scala).

Producers and consumers are created as two list of `IO` instances. All of them
are started in their own fiber by the call to `parSequence`, which will wait for
all of them to finish and then return the value passed as parameter. As in the
previous example this program shall run forever until the user presses CTRL-C.

Having several consumers and producers improves the balance between consumers
and producers... but still, on the long run, queue tends to grow in size. To
fix this we will ensure the size of the queue is bounded, so whenever that max
size is reached producers will block as consumers do when the queue is empty.


### Producer consumer with bounded queue
Having a bounded queue implies that producers, when queue is full, will wait (be
'semantically blocked') until there is some empty bucket available to be filled.
So an implementation needs to keep track of these waiting producers. To do so we
will add a new queue `offerers` that will be added to the `State` alongside
`takers`.  For each waiting producer the `offerers` queue will keep a
`Deferred[F, Unit]` that will be used to block the producer until the element it
offers can be added to `queue` or directly passed to some consumer (`taker`).
Alongside the `Deferred` instance we need to keep as well the actual element
offered by the producer in the `offerers` queue. Thus `State` class now becomes:

```scala mdoc:compile-only
import cats.effect.Deferred
import scala.collection.immutable.Queue

case class State[F[_], A](queue: Queue[A], capacity: Int, takers: Queue[Deferred[F,A]], offerers: Queue[(A, Deferred[F,Unit])])
```

Of course both consumer and producer have to be modified to handle this new
queue `offerers`. A consumer can find four escenarios, depending on if `queue`
and `offerers` are each one empty or not. For each escenario a consumer shall:
1. If `queue` is not empty:
    1. If `offerers` is empty then it will extract and return `queue`'s head.
    2. If `offerers` is not empty (there is some producer waiting) then things
       are more complicated. The `queue` head will be returned to the consumer.
       Now we have a free bucket available in `queue`. So the first waiting
       offerer can use that bucket to add the element it offers. That element
       will be added to `queue`, and the `Deferred` instance will be completed
       so the producer is released (unblocked).
2. If `queue` is empty:
    1. If `offerers` is empty then there is nothing we can give to the caller,
       so a new `taker` is created and added to `takers` while caller is
       blocked with `taker.get`.
    2. If `offerers` is not empty then the first offerer in queue is extracted,
       its `Deferred` instance released while the offered element is returned to
       the caller.

So consumer code looks like this:

```scala mdoc:compile-only
import cats.effect._
import cats.effect.std.Console
import cats.syntax.all._
import scala.collection.immutable.Queue

case class State[F[_], A](queue: Queue[A], capacity: Int, takers: Queue[Deferred[F,A]], offerers: Queue[(A, Deferred[F,Unit])])

def consumer[F[_]: Async: Console](id: Int, stateR: Ref[F, State[F, Int]]): F[Unit] = {

  val take: F[Int] =
    Deferred[F, Int].flatMap { taker =>
      stateR.modify {
        case State(queue, capacity, takers, offerers) if queue.nonEmpty && offerers.isEmpty =>
          val (i, rest) = queue.dequeue
          State(rest, capacity, takers, offerers) -> Async[F].pure(i)
        case State(queue, capacity, takers, offerers) if queue.nonEmpty =>
          val (i, rest) = queue.dequeue
          val ((move, release), tail) = offerers.dequeue
          State(rest.enqueue(move), capacity, takers, tail) -> release.complete(()).as(i)
        case State(queue, capacity, takers, offerers) if offerers.nonEmpty =>
          val ((i, release), rest) = offerers.dequeue
          State(queue, capacity, takers, rest) -> release.complete(()).as(i)
        case State(queue, capacity, takers, offerers) =>
          State(queue, capacity, takers.enqueue(taker), offerers) -> taker.get
      }.flatten
    }

  for {
    i <- take
    _ <- if(i % 10000 == 0) Console[F].println(s"Consumer $id has reached $i items") else Async[F].unit
    _ <- consumer(id, stateR)
  } yield ()
}
```

Producer functionality is a bit easier:
1. If there is any waiting `taker` then the produced element will be passed to
   it, releasing the blocked fiber.
2. If there is no waiting `taker` but `queue` is not full, then the offered
   element will be enqueued there.
3. If there is no waiting `taker` and `queue` is already full then a new
   `offerer` is created, blocking the producer fiber on the `.get` method of the
   `Deferred` instance.

Now producer code looks like this:

```scala mdoc:compile-only
import cats.effect._
import cats.effect.std.Console
import cats.syntax.all._
import scala.collection.immutable.Queue

case class State[F[_], A](queue: Queue[A], capacity: Int, takers: Queue[Deferred[F,A]], offerers: Queue[(A, Deferred[F,Unit])])

def producer[F[_]: Async: Console](id: Int, counterR: Ref[F, Int], stateR: Ref[F, State[F,Int]]): F[Unit] = {

  def offer(i: Int): F[Unit] =
    Deferred[F, Unit].flatMap[Unit]{ offerer =>
      stateR.modify {
        case State(queue, capacity, takers, offerers) if takers.nonEmpty =>
          val (taker, rest) = takers.dequeue
          State(queue, capacity, rest, offerers) -> taker.complete(i).void
        case State(queue, capacity, takers, offerers) if queue.size < capacity =>
          State(queue.enqueue(i), capacity, takers, offerers) -> Async[F].unit
        case State(queue, capacity, takers, offerers) =>
          State(queue, capacity, takers, offerers.enqueue(i -> offerer)) -> offerer.get
      }.flatten
    }

  for {
    i <- counterR.getAndUpdate(_ + 1)
    _ <- offer(i)
    _ <- if(i % 10000 == 0) Console[F].println(s"Producer $id has reached $i items") else Async[F].unit
    _ <- producer(id, counterR, stateR)
  } yield ()
}
```

As you see, producer and consumer are coded around the idea of keeping and
modifying state, just as with unbounded queues.

As the final step we must adapt the main program to use these new consumers and
producers. Let's say we limit the queue size to `100`, then we have:

```scala mdoc:compile-only
import cats.effect._
import cats.effect.std.Console
import cats.syntax.all._

import scala.collection.immutable.Queue

object ProducerConsumerBounded extends IOApp {

  case class State[F[_], A](queue: Queue[A], capacity: Int, takers: Queue[Deferred[F,A]], offerers: Queue[(A, Deferred[F,Unit])])

  object State {
    def empty[F[_], A](capacity: Int): State[F, A] = State(Queue.empty, capacity, Queue.empty, Queue.empty)
  }

  def producer[F[_]: Async](id: Int, counterR: Ref[F, Int], stateR: Ref[F, State[F,Int]]): F[Unit] = ??? // As defined before

  def consumer[F[_]: Async](id: Int, stateR: Ref[F, State[F, Int]]): F[Unit] = ??? // As defined before

  override def run(args: List[String]): IO[ExitCode] =
    for {
      stateR <- Ref.of[IO, State[IO, Int]](State.empty[IO, Int](capacity = 100))
      counterR <- Ref.of[IO, Int](1)
      producers = List.range(1, 11).map(producer(_, counterR, stateR)) // 10 producers
      consumers = List.range(1, 11).map(consumer(_, stateR))           // 10 consumers
      res <- (producers ++ consumers)
        .parSequence.as(ExitCode.Success) // Run producers and consumers in parallel until done (likely by user cancelling with CTRL-C)
        .handleErrorWith { t =>
          Console[IO].errorln(s"Error caught: ${t.getMessage}").as(ExitCode.Error)
        }
    } yield res
}
```

The full implementation of this producer consumer with bounded queue is
available
[here](https://github.com/lrodero/cats-effect-tutorial/blob/series/3.x/src/main/scala/catseffecttutorial/producerconsumer/ProducerConsumerBounded.scala).

### Taking care of cancelation
We shall ask ourselves, is this implementation cancelation-safe? That is, what
happens if the fiber running a consumer or a producer gets canceled? Does state
become inconsistent? Let's check `producer` first. State is handled by its
internal `offer`, so we will focus on it. And, for the sake of clarity in our
analysis let's reformat the code using a for-comprehension:

```scala
import cats.effect.Deferred

def offer[F[_]](i: Int): F[Unit] =
  for {
    offerer <- Deferred[F, Int]
    op      <- stateR.modify {???} // `op` is an F[] to be run
    _       <- op
  } yield ()
```

So far so good. Now, cancelation steps into action in each `.flatMap` in `F`,
that is, in each step of our for-comprehension. If the fiber gets canceled right
before or after the first step, well, that is not an issue. The `offerer` will
be eventually garbage collected, that's all. But what if the cancelation
happens right after the call to `modify`? Well, then `op` will not be run.
Recall that, by the content of `modify`, that `op` can be
`taker.complete(i).void`, `Sync[F].unit` or `offerer.get`. Cancelling after
having removed the `taker` or added the `offerer` to the state but without
running `op` will leave the state inconsistent. We can quickly fix this by
making that code uncancelable:

```scala
def offer[F[_]](i: Int): F[Unit] =
  for {
    offerer <- Deferred[F, Int]
    _       <- F.uncancelable { poll => // `poll` ignored at this point, we'll discuss it later
                 for {
                   op <- stateR.modify {???} // `op` is an F[] to be run
                   _  <- op // `taker.complete(i).void`, `Sync[F].unit` or `offerer.get`
                 } yield ()
              }
  } yield ()
```

What is the problem here? If `op` is non-blocking, that is, if it is either
`F.unit` or `taker.complete(a).void`, then our solution would be ok. But when
the operation is `offerer.get` we have an issue as `.get` will block until
`offerer` is completed (recall it is a `Deferred` instance). So the fiber will
not be able to progress, but at the same time we have set that operation inside
an uncancelable region. So there is no way to cancel that blocked fiber! For
example, we cannot set a timeout on its execution! Thus, if the `offerer` is
never completed then that fiber will never finish.

This can be addressed using `Poll[F]`, which is passed as parameter by
`F.uncancelable`. `Poll[F]` is used to define cancelable code inside the
uncancelable region. So if the operation to run was `offerer.get` we will embed
that call inside the `Poll[F]`, thus ensuring the blocked fiber can be canceled.
Finally, we must also take care of cleaning up the state if there is indeed a
cancelation. That cleaning up will have to remove the `offerer` from the list
of offerers kept in the state, as it shall never be completed. Our `offer`
function has become:

```scala mdoc:compile-only
import cats.effect._
import cats.effect.std.Console
import cats.syntax.all._
import cats.effect.syntax.all._
import scala.collection.immutable.Queue

case class State[F[_], A](queue: Queue[A], capacity: Int, takers: Queue[Deferred[F,A]], offerers: Queue[(A, Deferred[F,Unit])])

def producer[F[_]: Async: Console](id: Int, counterR: Ref[F, Int], stateR: Ref[F, State[F,Int]]): F[Unit] = {

  def offer(i: Int): F[Unit] =
    Deferred[F, Unit].flatMap[Unit]{ offerer =>
      Async[F].uncancelable { poll => // `poll` used to embed cancelable code, i.e. the call to `offerer.get`
        stateR.modify {
          case State(queue, capacity, takers, offerers) if takers.nonEmpty =>
            val (taker, rest) = takers.dequeue
            State(queue, capacity, rest, offerers) -> taker.complete(i).void
          case State(queue, capacity, takers, offerers) if queue.size < capacity =>
            State(queue.enqueue(i), capacity, takers, offerers) -> Async[F].unit
          case State(queue, capacity, takers, offerers) =>
            val cleanup = stateR.update { s => s.copy(offerers = s.offerers.filter(_._2 ne offerer)) }
            State(queue, capacity, takers, offerers.enqueue(i -> offerer)) -> poll(offerer.get).onCancel(cleanup)
        }.flatten
      }
    }

  for {
    i <- counterR.getAndUpdate(_ + 1)
    _ <- offer(i)
    _ <- if(i % 10000 == 0) Console[F].println(s"Producer $id has reached $i items") else Async[F].unit
    _ <- producer(id, counterR, stateR)
  } yield ()
}
```

The consumer part must deal with cancelation in the same way. It will use
`poll` to enable cancelation on the blocking calls, but at the same time it
will make sure to clean up the state when a cancelation occurs. In this case,
the blocking call is `taker.get`, when such call is canceled the `taker` will
be removed from the list of takers in the state. So our `consumer` is now:

```scala mdoc:compile-only
import cats.effect._
import cats.effect.std.Console
import cats.syntax.all._
import cats.effect.syntax.all._
import scala.collection.immutable.Queue

case class State[F[_], A](queue: Queue[A], capacity: Int, takers: Queue[Deferred[F,A]], offerers: Queue[(A, Deferred[F,Unit])])

def consumer[F[_]: Async: Console](id: Int, stateR: Ref[F, State[F, Int]]): F[Unit] = {

  val take: F[Int] =
    Deferred[F, Int].flatMap { taker =>
      Async[F].uncancelable { poll =>
        stateR.modify {
          case State(queue, capacity, takers, offerers) if queue.nonEmpty && offerers.isEmpty =>
            val (i, rest) = queue.dequeue
            State(rest, capacity, takers, offerers) -> Async[F].pure(i)
          case State(queue, capacity, takers, offerers) if queue.nonEmpty =>
            val (i, rest) = queue.dequeue
            val ((move, release), tail) = offerers.dequeue
            State(rest.enqueue(move), capacity, takers, tail) -> release.complete(()).as(i)
          case State(queue, capacity, takers, offerers) if offerers.nonEmpty =>
            val ((i, release), rest) = offerers.dequeue
            State(queue, capacity, takers, rest) -> release.complete(()).as(i)
          case State(queue, capacity, takers, offerers) =>
            val cleanup = stateR.update { s => s.copy(takers = s.takers.filter(_ ne taker)) }
            State(queue, capacity, takers.enqueue(taker), offerers) -> poll(taker.get).onCancel(cleanup)
        }.flatten
      }
    }

  for {
    i <- take
    _ <- if(i % 10000 == 0) Console[F].println(s"Consumer $id has reached $i items") else Async[F].unit
    _ <- consumer(id, stateR)
  } yield ()
}
```

We have made our producer-consumer implementation able to handle cancelation.
Notably, we have not needed to change the `producer` and `consumer` functions
signatures. This last implementation is
available
[here](https://github.com/lrodero/cats-effect-tutorial/blob/series/3.x/src/main/scala/catseffecttutorial/producerconsumer/ProducerConsumerBoundedCancelable.scala).

### Exercise: build a concurrent queue
A _concurrent queue_ is, well, a queue data structure that allows safe
concurrent access. That is, several concurrent processes can safely add and
retrieve data from the queue. It is easy to realize that during the previous
sections we already implemented that kind of functionality, it was implemented
by the `take` and `offer` methods embedded in our `producer` and `consumer`
functions. To build a concurrent queue we only need to extract from those
methods the part that handles the concurrent access. As the last exercise we
propose you to implement a concurrent queue that implements the `take` and
`offer` functions, and then rewrite the `producer` and `consumer` to use your
queue. A possible implementation of the queue is given
[here](https://github.com/lrodero/cats-effect-tutorial/blob/series/3.x/src/main/scala/catseffecttutorial/producerconsumer/exerciseconcurrentqueue/Queue.scala),
while the main program using that queue can be found
[here](https://github.com/lrodero/cats-effect-tutorial/blob/series/3.x/src/main/scala/catseffecttutorial/producerconsumer/exerciseconcurrentqueue/Main.scala).

When you are done, take a look to [Queue implementation in cats-effect std
package](https://github.com/typelevel/cats-effect/blob/series/3.x/std/shared/src/main/scala/cats/effect/std/Queue.scala),
you will notice your code is a simplified version of cats-effect own `Queue`!

## Conclusion

With all this we have covered a good deal of what cats-effect has to offer (but
not all!). Now you are ready to use to create code that operate side effects in
a purely functional manner. Enjoy the ride!<|MERGE_RESOLUTION|>--- conflicted
+++ resolved
@@ -507,7 +507,6 @@
 info as a hint to optimize `IO` scheduling.
 
 Another difference with threads is that fibers are very cheap entities. We can
-<<<<<<< HEAD
 spawn millions of them at ease without impacting the performance. 
 
 A worthy note is that you do not have to explicitly shut down fibers. If you spawn
@@ -522,25 +521,6 @@
 itself is the only strong reference to the fiber. Meaning if the registration fails or the 
 system you registered with throws it away, the fiber will just gracefully disappear.
 
-=======
-spawn millions of them at ease without impacting the performance.
-
-<<<<<<< Updated upstream
-=======
-A worthy note is that you do not have to explicitly shut down fibers. If you spawn
-a fiber and it finishes actively running its `IO` it will get cleaned up by the
-garbage collector unless there is some other active memory reference to it. So basically
-you can treat a fiber as any other regular object, except that when the fiber is _running_
-(present tense), the cats-effect runtime itself keeps the fiber alive.
-
-This has some interesting implications as well. Like if you create an `IO.async` node and
-register the callback with something, and you're in a Fiber which has no strong object
-references anywhere else (i.e. you did some sort of fire-and-forget thing), then the callback
-itself is the only strong reference to the fiber. Meaning if the registration fails or the
-system you registered with throws it away, the fiber will just gracefully disappear.
-
->>>>>>> Stashed changes
->>>>>>> a8dbc2d3
 Cats-effect implements some concurrency primitives to coordinate concurrent
 fibers: [Deferred](std/deferred.md), [Ref](std/ref.md), `Semaphore`...
 
