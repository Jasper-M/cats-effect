/*
 * Copyright 2020 Typelevel
 *
 * Licensed under the Apache License, Version 2.0 (the "License");
 * you may not use this file except in compliance with the License.
 * You may obtain a copy of the License at
 *
 *     http://www.apache.org/licenses/LICENSE-2.0
 *
 * Unless required by applicable law or agreed to in writing, software
 * distributed under the License is distributed on an "AS IS" BASIS,
 * WITHOUT WARRANTIES OR CONDITIONS OF ANY KIND, either express or implied.
 * See the License for the specific language governing permissions and
 * limitations under the License.
 */

package cats.effect
package laws

import cats.effect.kernel.{Bracket, Outcome, TemporalRegion}

trait TemporalRegionLaws[R[_[_], _], F[_], E]
    extends TemporalLaws[R[F, *], E]
    with ConcurrentRegionLaws[R, F, E] {
  implicit val F: TemporalRegion[R, F, E]
}

object TemporalRegionLaws {
<<<<<<< HEAD
  def apply[R[_[_], _], F[_], E](implicit
                                 F0: TemporalRegion[R, F, E],
                                 B0: Bracket.Aux[F, E, Outcome[R[F, *], E, *]]): TemporalRegionLaws[R, F, E] =
=======
  def apply[R[_[_], _], F[_], E](
      implicit F0: TemporalRegion[R, F, E],
      B0: Bracket.Aux[F, E, Outcome[R[F, *], E, *]]): TemporalRegionLaws[R, F, E] =
>>>>>>> cade5446
    new TemporalRegionLaws[R, F, E] {
      val F = F0
      val B = B0
    }
}<|MERGE_RESOLUTION|>--- conflicted
+++ resolved
@@ -26,15 +26,9 @@
 }
 
 object TemporalRegionLaws {
-<<<<<<< HEAD
-  def apply[R[_[_], _], F[_], E](implicit
-                                 F0: TemporalRegion[R, F, E],
-                                 B0: Bracket.Aux[F, E, Outcome[R[F, *], E, *]]): TemporalRegionLaws[R, F, E] =
-=======
   def apply[R[_[_], _], F[_], E](
       implicit F0: TemporalRegion[R, F, E],
       B0: Bracket.Aux[F, E, Outcome[R[F, *], E, *]]): TemporalRegionLaws[R, F, E] =
->>>>>>> cade5446
     new TemporalRegionLaws[R, F, E] {
       val F = F0
       val B = B0
